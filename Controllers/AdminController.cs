--- conflicted
+++ resolved
@@ -23,11 +23,8 @@
         _logger = logger;
         _connectionString = configuration.GetConnectionString("OracleConnection") ?? throw new InvalidOperationException("OracleConnection string not found");
         _db = new DatabaseConnection(_connectionString);
-<<<<<<< HEAD
         _oracleDbService = new OracleDbService(_connectionString);
-=======
         _webHostEnvironment = webHostEnvironment;
->>>>>>> 2b8ea892
     }
     public IActionResult AdminPage()
     {
