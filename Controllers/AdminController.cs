--- conflicted
+++ resolved
@@ -33,7 +33,7 @@
         {
             _logger.LogInformation($"Error message found: {TempData["ErrorMessage"]}");
         }
-        
+
         try
         {
             var records = _oracleDbService.GetAllRecords();
@@ -100,48 +100,47 @@
         }
     }
 
-<<<<<<< HEAD
-
-[HttpPost]
-[ValidateAntiForgeryToken]
-[ActionName("AddNewRecord")]
-public async Task<IActionResult> AddNewRecordAsync(AddNewRecordViewModel model)
-{
-    System.Console.WriteLine("AddNewRecord hit");
-
-    try
-    {
-        string uploadsPath = Path.Combine(Directory.GetCurrentDirectory(), "wwwroot", "uploads");
-        if (!Directory.Exists(uploadsPath))
-            Directory.CreateDirectory(uploadsPath);
-
-        string? wordPath = null, pdfPath = null;
-
-        // Save Word file
-        if (model.WordAttachment != null)
-        {
-            var wordFileName = Guid.NewGuid() + Path.GetExtension(model.WordAttachment.FileName);
-            var wordFullPath = Path.Combine(uploadsPath, wordFileName);
-            using (var stream = new FileStream(wordFullPath, FileMode.Create))
-                await model.WordAttachment.CopyToAsync(stream);
-            wordPath = "/uploads/" + wordFileName;
-        }
-
-        // Save PDF file
-        if (model.PdfAttachment != null)
-        {
-            var pdfFileName = Guid.NewGuid() + Path.GetExtension(model.PdfAttachment.FileName);
-            var pdfFullPath = Path.Combine(uploadsPath, pdfFileName);
-            using (var stream = new FileStream(pdfFullPath, FileMode.Create))
-                await model.PdfAttachment.CopyToAsync(stream);
-            pdfPath = "/uploads/" + pdfFileName;
-        }
-
-        // Prepare section string
-        var sectionString = string.Join(",", model.Sections ?? new List<string>());
-
-        // Step 1: Insert record and get inserted ID
-        var insertSql = @"
+
+    [HttpPost]
+    [ValidateAntiForgeryToken]
+    [ActionName("AddNewRecord")]
+    public async Task<IActionResult> AddNewRecordAsync(AddNewRecordViewModel model)
+    {
+        System.Console.WriteLine("AddNewRecord hit");
+
+        try
+        {
+            string uploadsPath = Path.Combine(Directory.GetCurrentDirectory(), "wwwroot", "uploads");
+            if (!Directory.Exists(uploadsPath))
+                Directory.CreateDirectory(uploadsPath);
+
+            string? wordPath = null, pdfPath = null;
+
+            // Save Word file
+            if (model.WordAttachment != null)
+            {
+                var wordFileName = Guid.NewGuid() + Path.GetExtension(model.WordAttachment.FileName);
+                var wordFullPath = Path.Combine(uploadsPath, wordFileName);
+                using (var stream = new FileStream(wordFullPath, FileMode.Create))
+                    await model.WordAttachment.CopyToAsync(stream);
+                wordPath = "/uploads/" + wordFileName;
+            }
+
+            // Save PDF file
+            if (model.PdfAttachment != null)
+            {
+                var pdfFileName = Guid.NewGuid() + Path.GetExtension(model.PdfAttachment.FileName);
+                var pdfFullPath = Path.Combine(uploadsPath, pdfFileName);
+                using (var stream = new FileStream(pdfFullPath, FileMode.Create))
+                    await model.PdfAttachment.CopyToAsync(stream);
+                pdfPath = "/uploads/" + pdfFileName;
+            }
+
+            // Prepare section string
+            var sectionString = string.Join(",", model.Sections ?? new List<string>());
+
+            // Step 1: Insert record and get inserted ID
+            var insertSql = @"
             INSERT INTO RECORDS (
                 REGULATION_NAME, DEPARTMENT, VERSION, VERSION_DATE,
                 APPROVING_ENTITY, APPROVAL_DATE, DESCRIPTION, DOCUMENT_TYPE,
@@ -154,13 +153,13 @@
             )
             RETURNING RECORD_ID INTO :InsertedId";
 
-        var insertedIdParam = new OracleParameter("InsertedId", OracleDbType.Int32)
-        {
-            Direction = ParameterDirection.Output
-        };
-
-        var parameters = new OracleParameter[]
-        {
+            var insertedIdParam = new OracleParameter("InsertedId", OracleDbType.Int32)
+            {
+                Direction = ParameterDirection.Output
+            };
+
+            var parameters = new OracleParameter[]
+            {
             new("RegulationName", model.RegulationName),
             new("Department", model.RelevantDepartment),
             new("Version", model.VersionNumber),
@@ -172,134 +171,44 @@
             new("Sections", sectionString),
             new("Notes", model.Notes),
             insertedIdParam // important
-        };
-
-        // Run insert
-        await _db.ExecuteNonQueryAsync(insertSql, parameters);
-
-        // Get the inserted record ID
-        int newId = ((OracleDecimal)insertedIdParam.Value).ToInt32();
-
-        // Step 2: Insert attachments
-        if (!string.IsNullOrEmpty(wordPath))
-        {
-            var insertWordSql = "INSERT INTO ATTACHMENTS (RECORD_ID, FILE_TYPE, FILE_PATH) VALUES (:id, 'WORD', :path)";
-            await _db.ExecuteNonQueryAsync(insertWordSql,
-                new OracleParameter("id", newId),
-                new OracleParameter("path", wordPath));
-        }
-
-        if (!string.IsNullOrEmpty(pdfPath))
-        {
-            var insertPdfSql = "INSERT INTO ATTACHMENTS (RECORD_ID, FILE_TYPE, FILE_PATH) VALUES (:id, 'PDF', :path)";
-            await _db.ExecuteNonQueryAsync(insertPdfSql,
-                new OracleParameter("id", newId),
-                new OracleParameter("path", pdfPath));
-        }
-
-        TempData["SuccessMessage"] = "Record and attachments saved.";
-        return RedirectToAction("AddNewRecord");
-    }
-    catch (Exception ex)
-    {
-        _logger.LogError(ex, "Insert failed");
-        TempData["ErrorMessage"] = "An error occurred while saving the record.";
-        return View(model);
-    }
-}
-=======
-    [HttpPost]
-    [ValidateAntiForgeryToken]
-    public async Task<IActionResult> AddNewRecord(
-        string regulationName,
-        string relevantDepartment,
-        string versionNumber,
-        DateTime versionDate,
-        DateTime approvalDate,
-        string approvalEntity,
-        string description,
-        string doctype,
-        string[] sections,
-        string notes,
-        IFormFile wordAttachment,
-        IFormFile pdfAttachment)
-    {
-        try
-        {
-            // Validate required fields
-            if (string.IsNullOrWhiteSpace(regulationName) || string.IsNullOrWhiteSpace(relevantDepartment))
-            {
-                TempData["ErrorMessage"] = "Regulation Name and Department are required fields.";
-                return View();
-            }
-
-            string uploadsFolder = Path.Combine(Directory.GetCurrentDirectory(), "wwwroot", "uploads");
-            if (!Directory.Exists(uploadsFolder))
-                Directory.CreateDirectory(uploadsFolder);
-
-            string? wordPath = null;
-            string? pdfPath = null;
-
-            if (wordAttachment != null && wordAttachment.Length > 0)
-            {
-                string fileName = Guid.NewGuid() + Path.GetExtension(wordAttachment.FileName);
-                wordPath = $"/uploads/{fileName}";
-                var fullWordPath = Path.Combine(uploadsFolder, fileName);
-                using (var stream = new FileStream(fullWordPath, FileMode.Create))
-                {
-                    await wordAttachment.CopyToAsync(stream);
-                }
-            }
-            if (pdfAttachment != null && pdfAttachment.Length > 0)
-            {
-                string fileName = Guid.NewGuid() + Path.GetExtension(pdfAttachment.FileName);
-                pdfPath = $"/uploads/{fileName}";
-                var fullPdfPath = Path.Combine(uploadsFolder, fileName);
-                using (var stream = new FileStream(fullPdfPath, FileMode.Create))
-                {
-                    await pdfAttachment.CopyToAsync(stream);
-                }
-            }
-
-            // Save record to database
-            bool success = _oracleDbService.AddNewRecord(
-                regulationName,
-                relevantDepartment,
-                versionNumber,
-                versionDate,
-                approvalDate,
-                approvalEntity,
-                description,
-                doctype,
-                sections != null ? string.Join(",", sections) : "",
-                notes,
-                wordPath,
-                pdfPath);
-
-            _logger.LogInformation($"Record insertion result: {success}");
-
-            if (success)
-            {
-                _logger.LogInformation("Setting success message and staying on AddNewRecord page");
-                TempData["SuccessMessage"] = "A new record has been added successfully.";
-                return View(); // Stay on the same page instead of redirecting
-            }
-            else
-            {
-                _logger.LogWarning("Record insertion failed");
-                TempData["ErrorMessage"] = "Failed to add record. Please try again.";
-                return View();
-            }
-        }
-        catch (Exception ex)
-        {
-            _logger.LogError(ex, "Error adding new record");
-            TempData["ErrorMessage"] = $"An error occurred while adding the record: {ex.Message}";
-            return View();
-        }
-    }
-
-    [HttpGet]
+            };
+
+            // Run insert
+            await _db.ExecuteNonQueryAsync(insertSql, parameters);
+
+            // Get the inserted record ID
+            int newId = ((OracleDecimal)insertedIdParam.Value).ToInt32();
+
+            // Step 2: Insert attachments
+            if (!string.IsNullOrEmpty(wordPath))
+            {
+                var insertWordSql = "INSERT INTO ATTACHMENTS (RECORD_ID, FILE_TYPE, FILE_PATH) VALUES (:id, 'WORD', :path)";
+                await _db.ExecuteNonQueryAsync(insertWordSql,
+                    new OracleParameter("id", newId),
+                    new OracleParameter("path", wordPath));
+            }
+
+            if (!string.IsNullOrEmpty(pdfPath))
+            {
+                var insertPdfSql = "INSERT INTO ATTACHMENTS (RECORD_ID, FILE_TYPE, FILE_PATH) VALUES (:id, 'PDF', :path)";
+                await _db.ExecuteNonQueryAsync(insertPdfSql,
+                    new OracleParameter("id", newId),
+                    new OracleParameter("path", pdfPath));
+            }
+
+            TempData["SuccessMessage"] = "Record and attachments saved.";
+            return RedirectToAction("AddNewRecord");
+        }
+        catch (Exception ex)
+        {
+            _logger.LogError(ex, "Insert failed");
+            TempData["ErrorMessage"] = "An error occurred while saving the record.";
+            return View(model);
+        }
+    }
+
+
+[HttpGet]
     public IActionResult GetRecordDetails(int id)
     {
         try
@@ -309,7 +218,7 @@
             {
                 return NotFound("Record not found");
             }
-            
+
             // Return partial view with record details for admin
             return PartialView("_AdminRecordDetails", record);
         }
@@ -319,5 +228,4 @@
             return StatusCode(500, "Error loading record details");
         }
     }
->>>>>>> 978e26c1
 }