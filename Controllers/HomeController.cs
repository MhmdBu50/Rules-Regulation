--- conflicted
+++ resolved
@@ -9,10 +9,7 @@
 public class HomeController : Controller
 {
     private readonly DatabaseConnection _db;
-<<<<<<< HEAD
-=======
     private readonly OracleDbService _oracleDbService;
->>>>>>> 978e26c1
     private readonly ILogger<HomeController> _logger;
 
     public HomeController(ILogger<HomeController> logger, IConfiguration configuration, OracleDbService oracleDbService)
@@ -68,9 +65,6 @@
         return View("~/Views/Service/ShowData.cshtml", dataTable);
     }
 
-<<<<<<< HEAD
-    
-=======
     [HttpGet]
     public IActionResult GetRecordDetails(int id)
     {
@@ -91,5 +85,4 @@
             return StatusCode(500, "Error loading record details");
         }
     }
->>>>>>> 978e26c1
 }