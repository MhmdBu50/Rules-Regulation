--- conflicted
+++ resolved
@@ -382,21 +382,6 @@
     "alert-close-button-466": "Close",
     "alert-no-userfound-467": "No user found",
     "clear-search-button-468": "Clear Search",
-<<<<<<< HEAD
-
-    // Mobile Menu Translations
-    "mobile-home": "Home",
-    "mobile-admin-view": "view as Admin",
-    "mobile-student-guides": "Student Guides & Templates",
-    "mobile-student-rules": "Student Rules & Regulations",
-    "mobile-employee-rules": "Employees' Rules & Regulations",
-    "mobile-academic-rules": "Academic Rules & Regulations",
-    "mobile-saved-rules": "Saved Rules & Regulations",
-    "mobile-history": "History",
-    "mobile-language-text": "العربية",
-    "mobile-logout": "logout",
-    "mobile-exit-edit-text": "Exit edit mode"
-=======
     //export data translations
     "export-modal-title": "Select Tables to Export",
     "export-modal-description": "Choose which database tables to include in your Excel export:",
@@ -417,7 +402,19 @@
 
     "admin-button-assign-editor": "Manage Editor",
     
->>>>>>> 37dfa31e
+
+    // Mobile Menu Translations
+    "mobile-home": "Home",
+    "mobile-admin-view": "view as Admin",
+    "mobile-student-guides": "Student Guides & Templates",
+    "mobile-student-rules": "Student Rules & Regulations",
+    "mobile-employee-rules": "Employees' Rules & Regulations",
+    "mobile-academic-rules": "Academic Rules & Regulations",
+    "mobile-saved-rules": "Saved Rules & Regulations",
+    "mobile-history": "History",
+    "mobile-language-text": "العربية",
+    "mobile-logout": "logout",
+    "mobile-exit-edit-text": "Exit edit mode"
         },
         "ar": {
             "Language345": "English",
@@ -800,21 +797,6 @@
     "alert-close-button-466": "إغلاق",
     "alert-no-userfound-467": "لم يتم العثور على مستخدم",
     "clear-search-button-468": "مسح البحث",
-<<<<<<< HEAD
-
-    // Mobile Menu Translations
-    "mobile-home": "الرئيسية",
-    "mobile-admin-view": "عرض المحرر",
-    "mobile-student-guides": "أدلة وقوالب الطلاب",
-    "mobile-student-rules": "قواعد وأنظمة الطلاب",
-    "mobile-employee-rules": "قواعد وأنظمة الموظفين",
-    "mobile-academic-rules": "قواعد وأنظمة أكاديمية",
-    "mobile-saved-rules": "القواعد واللوائح المحفوظة",
-    "mobile-history": "السجل",
-    "mobile-language-text": "English",
-    "mobile-logout": "تسجيل الخروج",
-    "mobile-exit-edit-text": "الخروج من وضع التحرير"
-=======
     // Export data translations
     "export-modal-title": "حدد الجداول للتصدير",
     "export-modal-description": "اختر جداول قاعدة البيانات التي تريد تضمينها في ملف Excel الذي ستقوم بتصديره:",
@@ -832,8 +814,20 @@
     "export-option-history-desc": "سجلات أنشطة المستخدم وإجراءاته",
     "export-button-cancel": "إلغاء",
     "export-button-confirm": "تصدير الجداول المحددة",
-    "admin-button-assign-editor": "إدارة محرر",
->>>>>>> 37dfa31e
+    "admin-button-assign-editor": "إدارة المحررين",
+
+    // Mobile Menu Translations
+    "mobile-home": "الرئيسية",
+    "mobile-admin-view": "عرض المحرر",
+    "mobile-student-guides": "أدلة وقوالب الطلاب",
+    "mobile-student-rules": "قواعد وأنظمة الطلاب",
+    "mobile-employee-rules": "قواعد وأنظمة الموظفين",
+    "mobile-academic-rules": "قواعد وأنظمة أكاديمية",
+    "mobile-saved-rules": "القواعد واللوائح المحفوظة",
+    "mobile-history": "السجل",
+    "mobile-language-text": "English",
+    "mobile-logout": "تسجيل الخروج",
+    "mobile-exit-edit-text": "الخروج من وضع التحرير"
         }
     };
 
