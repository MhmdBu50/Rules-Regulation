document.addEventListener("DOMContentLoaded", () => {
  const languageToggleButton = document.getElementById("language-toggle");
  const bodyElement = document.body;

  // Define translatable texts - matching IDs in your .cshtml files
  const translations = {
    en: {
      // General page elements
      "page-title": "Home Page",
      "welcome-message":
        "Welcome to our platform. Please navigate through the sections below.",
      "dashboard-heading": "Admin Dashboard",
      "user-list-label": "List of Users",

      // Home page elements
      "admin-view-button": "view as Admin",
      searchInput: "Search ...", // This is the placeholder for the search input

      // Filter Section
      "filter-sections-heading": "Sections",
      "filter-students": "Students",
      "filter-members": "Members",
      "filter-enrolled-programs": "Enrolled Programs",
      "filter-alphabetical-heading": "Alphabetical filter",
      "filter-az": "A-Z",
      "filter-za": "Z-A",
      "filter-issue-date-heading": "Issue Date",
      "filter-newest-oldest": "Newest-Oldest",
      "filter-oldest-newest": "Oldest-Newest",
      "filter-specify-range": "Specify Range:",
      "filter-from-label": "From:",
      "filter-to-label": "To:",
      "filter-type-heading": "Type",
      "filter-regulations": "Regulations",
      "filter-guidelines": "Guidelines",
      "filter-policies": "Policies",
      "filter-apply-btn": "Apply",

      // Navigation Bar
      "nav-home-label": "Home",
      "nav-student-guides-label": "Student guides & templates",
      "nav-student-rules-label": "Student rules & regulations",
      "nav-employee-rules-label": "Employees' rules & regulations",
      "nav-academic-rules-label": "Academic rules & regulations",
      "nav-student-guides-label1": "Student guides & templates",
      "nav-student-rules-label1": "Student rules & regulations",
      "nav-employee-rules-label1": "Employees' rules & regulations",
      "nav-academic-rules-label1": "Academic rules & regulations",
      "nav-saved-rules-label": "Saved rules & regulations",
      "nav-history-label": "History",

      // No Records Message
      "no-records-heading": "No records found",
      "no-records-message":
        "There are currently no rules and regulations available.",

      // Chatbot Section
      "chatbot-name": "Chat with Mr. Kabsa",
      "chatbot-initial-message": "Hi, how can I help you today?",
      "message-input": "Type your message...", // This is the placeholder

      // Modal elements
      "modal-title-regulation-details": "Regulation Details",
      "modal-loading-spinner-text": "Loading...",
      "modal-loading-message": "Loading record details...",
      "modal-error-heading": "Error Loading Details",
      "modal-error-message":
        "Sorry, we couldn't load the record details. Please try again later.",
      // Multi-select dropdown
      departmentMultiSelectButton: "Select Departments",

      // Record Details Page - _RecordDetails.cshtml
      "record-details-comprehensive-info":
        "Comprehensive information about this regulation",
      "record-details-department-label": "Department",
      "record-details-document-type-label": "Document Type",
      "record-details-version-label": "Version Number",
      "record-details-version-date-label": "Version Date",
      "record-details-sections-label": "Sections",
      "record-details-approval-info-title": "Approval Information",
      "record-details-approving-entity-label": "Approving Entity",
      "record-details-approval-date-label": "Approval Date",
      "record-details-description-label": "Description",
      "record-details-no-description": "No description available",
      "record-details-contact-info-title": "Department Contacts",
      // START Admin Page Translations
      "admin-exit-view-button": "Exit Admin view",
      "admin-chart-title-overview": "University Rules and Guidelines Overview",
      "admin-chart-legend-academic-rules": "Academic rules",
      "admin-chart-legend-employment-rules": "Employment rules & regulations",
      "admin-chart-legend-student-rules": "Student rules & regulations",
      "admin-chart-legend-student-guides": "Student guides & templates",
      "admin-chart-legend-academic-rules1": "Academic rules",
      "admin-chart-legend-employment-rules1": "Employment rules & regulations",
      "admin-chart-legend-student-rules1": "Student rules & regulations",
      "admin-chart-legend-student-guides1": "Student guides & templates", // Added based on typical content
      "admin-chart-legend-academic-rules2": "Academic rules",
      "admin-chart-legend-employment-rules2": "Employment rules & regulations",
      "admin-chart-legend-student-rules2": "Student rules & regulations",
      "admin-chart-legend-student-guides2": "Student guides & templates",
      "admin-chart-legend-academic-rules3": "Academic rules",
      "admin-chart-legend-employment-rules3": "Employment rules & regulations",
      "admin-chart-legend-student-rules3": "Student rules & regulations",
      "admin-chart-legend-student-guides3": "Student guides & templates",
      "admin-chart-title-visits": "Website visits over the past 6 months",
      "admin-stats-total-policies": "Total Policies", // Placeholder for dynamic number
      "admin-button-view-report": "View Report",
      "admin-button-add-new-record": "Add New Record",
      "admin-button-export-data": "Export Data",
      "admin-button-manage-contact-info": "Manage Contact Info",
      desktopSearchInput: "Search by Name/ID...",
      "admin-clear-search-title": "Clear search",
      "admin-section-filter-all": "All Sections",
      "admin-section-filter-students": "Students",
      "admin-section-filter-members": "Members",
      "admin-section-filter-enrolled-programs": "Enrolled Programs",
      "admin-document-filter-all": "All Documents",
      "admin-document-filter-all1": "All Documents",
      "admin-document-filter-regulation": "Regulations",
      "admin-document-filter-guidelines": "Guidelines",
      "admin-document-filter-policy": "Policies",
      "admin-delete-button-alt": "Delete btn",
      "admin-table-header-id": "ID",
      "admin-table-header-regulation-name": "Regulation/ Manual name",
      "admin-table-header-section": "Section",
      "admin-table-header-version-number": "Version Number",
      "admin-table-header-approving-date": "Approving Date",
      "admin-table-header-responsible-entity": "Responsible Entity",
      "admin-table-form-regulation-name-label":
        "Regulation/ Manual name (English)",
      "admin-table-form-brief-description-label": "Brief Description (English)",
      "admin-table-form-approving-date-label": "Approving Date",
      "admin-table-form-version-date-label": "Version Date",
      "admin-table-form-version-number-label": "Version Number",
      "admin-table-form-approving-entity-label": "Approving Entity (English)",
      "admin-table-form-responsible-department-label": "Responsible Department",
      "admin-table-form-note-label": "Note (English)",
      "admin-table-form-document-type-label": "Document Type",
      "admin-table-form-section-label": "Section",
      "admin-table-form-attach-word-label": "Attach word file",
      "admin-table-form-attach-pdf-label": "Attach PDF file",
      "admin-table-form-upload-file-title": "Click Edit to enable file upload",
      "admin-table-form-responsible-contact-label":
        "Responsible Department contact information:",
      "admin-table-form-contact-name-label": "Name",
      "admin-table-form-contact-email-label": "E-mail",
      "admin-table-form-contact-telephone-label": "Telephone number",
      "admin-table-form-contact-mobile-label": "Mobile number",
      "admin-table-form-no-contact-info":
        "No contact information available for this department.",
      "admin-table-delete-button": "Delete",
      "admin-table-edit-button": "Edit",
      "admin-table-save-button": "Save",
      "admin-table-cancel-button": "Cancel",
      "admin-no-records-heading": "No records found",
      "admin-no-records-message":
        "There are currently no rules and regulations in the database.",
      "admin-add-new-record-button": "Add New Record",
    },
    ar: {
      // General page elements
      "page-title": "الرئيسية",
      "welcome-message": "مرحباً بك في منصتنا. يرجى التنقل عبر الأقسام أدناه.",
      "dashboard-heading": "لوحة تحكم المسؤول",
      "user-list-label": "قائمة المستخدمين",

      // Home page elements
      "admin-view-button": "عرض كمسؤول",
      searchInput: "... ابحث",

      // Filter Section
      "filter-sections-heading": "الأقسام",
      "filter-students": "الطلاب",
      "filter-members": "الأعضاء",
      "filter-enrolled-programs": "البرامج المسجلة",
      "filter-alphabetical-heading": "الترتيب الأبجدي",
      "filter-az": "أ-ي",
      "filter-za": "ي-أ",
      "filter-issue-date-heading": "تاريخ الإصدار",
      "filter-newest-oldest": "من الأحدث للأقدم",
      "filter-oldest-newest": "من الأقدم للأحدث",
      "filter-specify-range": "تحديد النطاق:",
      "filter-from-label": "من:",
      "filter-to-label": "إلى:",
      "filter-type-heading": "النوع",
      "filter-regulations": "لوائح",
      "filter-guidelines": "إرشادات",
      "filter-policies": "سياسات",
      "filter-apply-btn": "تطبيق",

      // Navigation Bar
      "nav-home-label": "الصفحة الرئيسية",
      "nav-student-guides-label": "أدلة وقوالب الطلاب",
      "nav-student-rules-label": "قواعد وأنظمة الطلاب",
      "nav-employee-rules-label": "قواعد وأنظمة الموظفين",
      "nav-academic-rules-label": "قواعد وأنظمة أكاديمية",
      "nav-saved-rules-label": "القواعد واللوائح المحفوظة",
      "nav-student-guides-label1": "أدلة وقوالب الطلاب",
      "nav-student-rules-label1": "قواعد وأنظمة الطلاب",
      "nav-employee-rules-label1": "قواعد وأنظمة الموظفين",
      "nav-academic-rules-label1": "قواعد وأنظمة أكاديمية",
      "nav-saved-rules-label": "القواعد واللوائح المحفوظة",
      "nav-history-label": "السجل",

<<<<<<< HEAD
            // Chatbot Section
            "chatbot-name": "الدردشة مع السيد كبسة",
            "chatbot-initial-message": "مرحباً، كيف يمكنني مساعدتك اليوم؟",
            "message-input": "... اكتب رسالتك",
=======
      // No Records Message
      "no-records-heading": "لا توجد سجلات",
      "no-records-message": "لا توجد قواعد وأنظمة متاحة حاليًا.",
>>>>>>> 8116d399

      // Chatbot Section
      "chatbot-name": "الدردشة مع السيد كبسة",
      "chatbot-initial-message": "مرحباً، كيف يمكنني مساعدتك اليوم؟",
      "message-input": "...اكتب رسالتك",

      // Modal elements
      "modal-title-regulation-details": "تفاصيل اللائحة",
      "modal-loading-spinner-text": "جاري التحميل...",
      "modal-loading-message": "جاري تحميل تفاصيل السجل...",
      "modal-error-heading": "خطأ في تحميل التفاصيل",
      "modal-error-message":
        "عذراً، لم نتمكن من تحميل تفاصيل السجل. يرجى المحاولة مرة أخرى لاحقاً.",
      // Multi-select dropdown
      departmentMultiSelectButton: "اختر الأقسام",

      // Record Details Page - _RecordDetails.cshtml
      "record-details-comprehensive-info": "معلومات شاملة حول هذه اللائحة",
      "record-details-department-label": "القسم",
      "record-details-document-type-label": "نوع المستند",
      "record-details-version-label": "رقم الإصدار",
      "record-details-version-date-label": "تاريخ الإصدار",
      "record-details-sections-label": "الأقسام",
      "record-details-approval-info-title": "معلومات الاعتماد",
      "record-details-approving-entity-label": "الجهة المعتمدة",
      "record-details-approval-date-label": "تاريخ الاعتماد",
      "record-details-description-label": "الوصف",
      "record-details-no-description": "لا يوجد وصف متاح",
      "record-details-contact-info-title": "جهات الاتصال بالقسم",
      "admin-exit-view-button": "الخروج من عرض المسؤول",
      "admin-chart-title-overview": "نظرة عامة على قواعد وإرشادات الجامعة",
      "admin-chart-legend-academic-rules": "قواعد أكاديمية",
      "admin-chart-legend-employment-rules": "قواعد وأنظمة التوظيف",
      "admin-chart-legend-student-rules": "قواعد وأنظمة الطلاب",
      "admin-chart-legend-student-guides": "أدلة وقوالب الطلاب",
      "admin-chart-legend-academic-rules1": "قواعد أكاديمية",
      "admin-chart-legend-employment-rules1": "قواعد وأنظمة التوظيف",
      "admin-chart-legend-student-rules1": "قواعد وأنظمة الطلاب",
      "admin-chart-legend-student-guides1": "أدلة وقوالب الطلاب",
      "admin-chart-legend-academic-rules2": "قواعد أكاديمية",
      "admin-chart-legend-employment-rules2": "قواعد وأنظمة التوظيف",
      "admin-chart-legend-student-rules2": "قواعد وأنظمة الطلاب",
      "admin-chart-legend-student-guides2": "أدلة وقوالب الطلاب",
      "admin-chart-legend-academic-rules3": "قواعد أكاديمية",
      "admin-chart-legend-employment-rules3": "قواعد وأنظمة التوظيف",
      "admin-chart-legend-student-rules3": "قواعد وأنظمة الطلاب",
      "admin-chart-legend-student-guides3": "أدلة وقوالب الطلاب",
      "admin-chart-title-visits": "زيارات الموقع خلال الستة أشهر الماضية",
      "admin-stats-total-policies": "إجمالي السياسات",
      "admin-button-view-report": "عرض التقرير",
      "admin-button-add-new-record": "إضافة سجل جديد",
      "admin-button-export-data": "تصدير البيانات",
      "admin-button-manage-contact-info": "إدارة معلومات الاتصال",
      desktopSearchInput: "...البحث بالاسم/الرقم التعريفي",
      "admin-clear-search-title": "مسح البحث",
      "admin-section-filter-all": "جميع الأقسام",
      "admin-section-filter-students": "الطلاب",
      "admin-section-filter-members": "الأعضاء",
      "admin-section-filter-enrolled-programs": "البرامج المسجلة",
      "admin-document-filter-all": "جميع المستندات",
      "admin-document-filter-all1": "جميع المستندات",
      "admin-document-filter-regulation": "لوائح",
      "admin-document-filter-guidelines": "إرشادات",
      "admin-document-filter-policy": "سياسات",
      "admin-delete-button-alt": "زر الحذف",
      "admin-table-header-id": "الرقم التعريفي",
      "admin-table-header-regulation-name": "اسم اللائحة/الدليل",
      "admin-table-header-section": "القسم",
      "admin-table-header-version-number": "رقم الإصدار",
      "admin-table-header-approving-date": "تاريخ الاعتماد",
      "admin-table-header-responsible-entity": "الجهة المسؤولة",
      "admin-table-form-regulation-name-label": " (عربي) اسم اللائحة/الدليل",
      "admin-table-form-brief-description-label": "(عربي) وصف موجز",
      "admin-table-form-approving-date-label": "تاريخ الاعتماد",
      "admin-table-form-version-date-label": "تاريخ الإصدار",
      "admin-table-form-version-number-label": "رقم الإصدار",
      "admin-table-form-approving-entity-label": "(عربي) الجهة المعتمدة",
      "admin-table-form-responsible-department-label": "القسم المسؤول",
      "admin-table-form-note-label": " (عربي) ملاحظة",
      "admin-table-form-document-type-label": "نوع المستند",
      "admin-table-form-section-label": "القسم",
      "admin-table-form-attach-word-label": "إرفاق ملف وورد",
      "admin-table-form-attach-pdf-label": "PDF إرفاق ملف",
      "admin-table-form-upload-file-title": "انقر على تحرير لتمكين تحميل الملف",
      "admin-table-form-responsible-contact-label":
        ":معلومات الاتصال بالقسم المسؤول",
      "admin-table-form-contact-name-label": "الاسم",
      "admin-table-form-contact-email-label": "البريد الإلكتروني",
      "admin-table-form-contact-telephone-label": "رقم الهاتف",
      "admin-table-form-contact-mobile-label": "رقم الجوال",
      "admin-table-form-no-contact-info":
        ".لا توجد معلومات اتصال متاحة لهذا القسم",
      "admin-table-delete-button": "حذف",
      "admin-table-edit-button": "تحرير",
      "admin-table-save-button": "حفظ",
      "admin-table-cancel-button": "إلغاء",
      "admin-no-records-heading": "لا توجد سجلات",
      "admin-no-records-message":
        ".لا توجد قواعد وأنظمة في قاعدة البيانات حاليًا",
      "admin-add-new-record-button": "إضافة سجل جديد",
      "admin-success-message-heading": "نجاح!",
      "admin-error-message-heading": "خطأ!",
    },
  };

  function applyTranslations(lang) {
    // Apply translations to all elements with matching IDs
    for (const id in translations[lang]) {
      const element = document.getElementById(id);
      if (element) {
        // Handle input placeholders
        if (element.tagName === "INPUT" && element.type === "text") {
          element.placeholder = translations[lang][id];
        }
        // Handle regular elements
        else {
          element.textContent = translations[lang][id];
        }
      }
    }

    // Handle department labels in multi-select dropdown
    const departmentLabels = document.querySelectorAll(".department-option");
    if (departmentLabels.length > 0) {
      const departmentTranslations = {
        en: {
          "": "All Departments",
          "Reg and Admission": "Reg and Admission",
          CCSIT: "CCSIT",
          "Communication and tech": "Communication and tech",
          Hospital: "Hospital",
          Library: "Library",
          "Students Affairs": "Students Affairs",
          Preparetory: "Preparatory",
          "Academic Affairs": "Academic Affairs",
        },
        ar: {
          "": "جميع الأقسام",
          "Reg and Admission": "التسجيل والقبول",
          CCSIT: "كلية علوم الحاسب وتقنية المعلومات",
          "Communication and tech": "الاتصالات والتقنية",
          Hospital: "المستشفى",
          Library: "المكتبة",
          "Students Affairs": "شؤون الطلاب",
          Preparetory: "السنة التحضيرية",
          "Academic Affairs": "الشؤون الأكاديمية",
        },
      };

      departmentLabels.forEach((checkbox) => {
        const label = checkbox.parentNode;
        const value = checkbox.value;
        if (departmentTranslations[lang][value]) {
          // Update the text content of the label, preserving the checkbox
          const textNode = Array.from(label.childNodes).find(
            (node) => node.nodeType === Node.TEXT_NODE
          );
          if (textNode) {
            textNode.textContent = " " + departmentTranslations[lang][value];
          }
        }
      });
    }

    // Handle document type badges
    const badges = document.querySelectorAll(".badge");
    badges.forEach((badge) => {
      const text = badge.textContent.toLowerCase().trim();
      if (lang === "ar") {
        if (text === "guidelines" || text === "إرشادات") {
          badge.textContent = "إرشادات";
        } else if (text === "policies" || text === "سياسات") {
          badge.textContent = "سياسات";
        } else if (text === "regulations" || text === "لوائح") {
          badge.textContent = "لوائح";
        }
      } else {
        if (text === "إرشادات" || text === "guidelines") {
          badge.textContent = "Guidelines";
        } else if (text === "سياسات" || text === "policies") {
          badge.textContent = "Policies";
        } else if (text === "لوائح" || text === "regulations") {
          badge.textContent = "Regulations";
        }
      }
    });

    // Handle filter labels that don't have direct IDs
    const filterLabels = document.querySelectorAll(".filter-column h3");
    filterLabels.forEach((label) => {
      if (label.textContent.trim() === "Department" && lang === "ar") {
        label.textContent = "القسم";
      } else if (label.textContent.trim() === "القسم" && lang === "en") {
        label.textContent = "Department";
      }
    });

    // Handle Clear button
    const clearButtons = document.querySelectorAll(".apply-btn");
    clearButtons.forEach((btn) => {
      if (btn.textContent.trim() === "Clear" && lang === "ar") {
        btn.textContent = "مسح";
      } else if (btn.textContent.trim() === "مسح" && lang === "en") {
        btn.textContent = "Clear";
      }
    });
  }

  function setLanguage(lang) {
    if (lang === "ar") {
      bodyElement.classList.remove("ltr");
      bodyElement.classList.add("rtl");
      bodyElement.lang = "ar";
      bodyElement.dir = "rtl";
    } else {
      bodyElement.classList.remove("rtl");
      bodyElement.classList.add("ltr");
      bodyElement.lang = "en";
      bodyElement.dir = "ltr";
    }

    applyTranslations(lang);
    localStorage.setItem("websiteLanguage", lang);
  }

  // Initialize language from localStorage or default to English
  const savedLanguage = localStorage.getItem("websiteLanguage") || "en";
  setLanguage(savedLanguage);

  // Add event listener to language toggle button
  if (languageToggleButton) {
    languageToggleButton.addEventListener("click", () => {
      const currentLang = bodyElement.classList.contains("rtl") ? "ar" : "en";
      const newLang = currentLang === "ar" ? "en" : "ar";
      setLanguage(newLang);
    });
  }
});<|MERGE_RESOLUTION|>--- conflicted
+++ resolved
@@ -202,21 +202,14 @@
       "nav-saved-rules-label": "القواعد واللوائح المحفوظة",
       "nav-history-label": "السجل",
 
-<<<<<<< HEAD
+      // No Records Message
+      "no-records-heading": "لا توجد سجلات",
+      "no-records-message": "لا توجد قواعد وأنظمة متاحة حاليًا.",
+
             // Chatbot Section
             "chatbot-name": "الدردشة مع السيد كبسة",
             "chatbot-initial-message": "مرحباً، كيف يمكنني مساعدتك اليوم؟",
             "message-input": "... اكتب رسالتك",
-=======
-      // No Records Message
-      "no-records-heading": "لا توجد سجلات",
-      "no-records-message": "لا توجد قواعد وأنظمة متاحة حاليًا.",
->>>>>>> 8116d399
-
-      // Chatbot Section
-      "chatbot-name": "الدردشة مع السيد كبسة",
-      "chatbot-initial-message": "مرحباً، كيف يمكنني مساعدتك اليوم؟",
-      "message-input": "...اكتب رسالتك",
 
       // Modal elements
       "modal-title-regulation-details": "تفاصيل اللائحة",
