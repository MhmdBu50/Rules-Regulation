--- conflicted
+++ resolved
@@ -86,10 +86,6 @@
                 <a href="#" class="text-white d-block py-2">Profile</a>
             </div>
         </div>
-<<<<<<< HEAD
-    <script src="js/bootstrap.bundle.min.js"></script>
-=======
-    </header>
 
     <script src="js/bootstrap.js"></script>
 <!-----------------------------------------------------------------------------Demonstration of cards, icons can be reapplied with ours--------------------------------------------------------------------------------------------->
@@ -150,6 +146,5 @@
         </div>
     </div>
     
->>>>>>> 08745042
 </body>
 </html>