--- conflicted
+++ resolved
@@ -62,7 +62,12 @@
     return new OracleDbService(connectionString);
 });
 
-<<<<<<< HEAD
+builder.Services.AddAuthentication(CookieAuthenticationDefaults.AuthenticationScheme)
+    .AddCookie(options =>
+    {
+        options.LoginPath = "/Account/LoginPage"; 
+    });
+
 builder.Services.AddScoped<DatabaseConnection>(provider =>
 {
     var config = provider.GetRequiredService<IConfiguration>();
@@ -71,13 +76,6 @@
         throw new InvalidOperationException("Connection string 'OracleConnection' not found.");
     return new DatabaseConnection(connectionString);
 });
-=======
-builder.Services.AddAuthentication(CookieAuthenticationDefaults.AuthenticationScheme)
-    .AddCookie(options =>
-    {
-        options.LoginPath = "/Account/LoginPage"; 
-    });
->>>>>>> 289b22db
 
 var app = builder.Build();
 
