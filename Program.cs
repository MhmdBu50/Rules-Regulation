--- conflicted
+++ resolved
@@ -47,33 +47,5 @@
 
 app.MapControllerRoute(
     name: "default",
-<<<<<<< HEAD
-    pattern: "{controller=Home}/{action=Index}/{id?}")
-    .WithStaticAssets();
-
-app.Run();
-
-// Helper method to find an available port
-static int GetAvailablePort(int preferredPort)
-{
-    try
-    {
-        using var listener = new TcpListener(IPAddress.Any, preferredPort);
-        listener.Start();
-        listener.Stop();
-        return preferredPort;
-    }
-    catch (SocketException)
-    {
-        using var listener = new TcpListener(IPAddress.Any, 0);
-        listener.Start();
-        var port = ((IPEndPoint)listener.LocalEndpoint).Port;
-        listener.Stop();
-        Console.WriteLine($"Port {preferredPort} is not available, using port {port} instead.");
-        return port;
-    }
-}
-=======
     pattern: "{controller=Home}/{action=homePage}/{id?}");
-app.Run();
->>>>>>> 6df224cf
+app.Run();