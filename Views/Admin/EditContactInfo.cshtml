@model dynamic

@{
    ViewData["Title"] = "Edit Contact Info";
}

@section Styles {
    <link rel="stylesheet" href="~/css/AddContactInfo.css">
}

@section Scripts {
    <script src="~/lib/bootstrap/dist/js/bootstrap.bundle.min.js"></script>
    <script src="~/js/addnewcontactinfo.js"></script>
}

<div class="AddContactInfo">
    <!-- Top Bar -->
    <div class="top-bar">
<<<<<<< HEAD
        <!-- back button-->
        <a class="btn" onclick="location.href='@Url.Action("ManageContactInfo", "Admin")'" id="topbar-back-90201": "Back",> <img
                src="@Url.Content("~/svgs/admin/backButton.svg")"> </a>
        <a class="btn" onclick="location.href='@Url.Action("LoginPage", "Account")'" id="topbar-logout-90201"> Logout <img
                src="@Url.Content("~/svgs/admin/logOut.svg")"> </a>
=======
        <a class="btn" onclick="location.href='@Url.Action("ManageContactInfo", "Admin")'"> <img
                src="@Url.Content("~/svgs/admin/backButton.svg")"> Back</a>
        <form method="post" action="@Url.Action("Logout", "Account")" style="display: inline;">
            @Html.AntiForgeryToken()
            <button type="submit" class="btn" style="background: none; border: none; padding: 0; color: inherit; text-decoration: none; cursor: pointer;">
                Logout <img src="@Url.Content("~/svgs/admin/logOut.svg")">
            </button>
        </form>
>>>>>>> b5f9babd
    </div>

    <!-- Logo -->
    <div class="container logo-container">
        <img class="header-logo mx-auto d-block" src="~/imgs/IAU Logo (Horizontal).png" alt="IAU Logo">
    </div>

    <!-- Main Header -->
    <div class="main-header">
        <h1 id="main-header-90201">Edit Contact Information</h1>
        <p class="subtitle" id= "subtitle-90201">Update contact information details</p>
    </div>

    @if (TempData["SuccessMessage"] != null)
    {
        <div class="alert alert-success alert-dismissible fade show" role="alert">
            @TempData["SuccessMessage"]
            <button type="button" class="btn-close" data-bs-dismiss="alert" aria-label="Close"></button>
        </div>
    }

    @if (TempData["ErrorMessage"] != null)
    {
        <div class="alert alert-danger alert-dismissible fade show" role="alert">
            @TempData["ErrorMessage"]
            <button type="button" class="btn-close" data-bs-dismiss="alert" aria-label="Close"></button>
        </div>
    }

    <!-- Edit Contact Form -->
    <div class="container">
        <div class="form-wrapper">
            <form method="post" action="@Url.Action("EditContactInfo", "Admin")">
                @Html.AntiForgeryToken()
                <input type="hidden" name="id" value="@Model.ContactId" />

                <div class="mb-5">
                    <label for="Department" id="label-department-90201">Relevant Department</label>
                    <select class="form-select" id="Department" name="Department" required>
                        <option value="" id="option-select-dept-90201">Select department</option>
                        <option value="Reg and Admission" selected="@(Model.Department == "Reg and Admission")" id="option-reg-90201">Reg and
                            Admission</option>
                        <option value="CCSIT" selected="@(Model.Department == "CCSIT")" id="option-ccsit-90201">CCSIT</option>
                        <option value="Communication and tech"
                            selected="@(Model.Department == "Communication and tech")" id="option-commtech-90201">Communication and tech</option>
                        <option value="Hospital" selected="@(Model.Department == "Hospital")" id="option-hospital-90201">Hospital</option>
                        <option value="Library" selected="@(Model.Department == "Library")" id="option-library-90201">Library</option>
                        <option value="Students Affairs" selected="@(Model.Department == "Students Affairs")" id="option-affairs-90201">Students
                            Affairs</option>
                        <option value="Preparetory" selected="@(Model.Department == "Preparetory")" id="option-prep-90201">Preparetory</option>
                        <option value="Academic Affairs" selected="@(Model.Department == "Academic Affairs")" id="option-academic-90201">Academic
                            Affairs</option>
                    </select>
                </div>

                <div class="mb-5">
                    <div class="row">
                        <div class="col-6">
<<<<<<< HEAD
                            <label for="Name" id="label-name-en-90201">Name of Responsible Person (English)</label>
                            <input type="text" class="form-control" id="Name" name="Name" value="@Model.Name" lang="en" required>
                        </div>
                        <div class="col-6">
                            <label for="NameAr" id="label-name-ar-90201">Name of Responsible Person (Arabic)</label>
                            <input type="text" class="form-control" id="NameAr" name="NameAr" value="@(Model.NameAr ?? "")" lang="ar" dir="rtl" required>
=======
                            <label for="Name">Name of Responsible Person (English)</label>
                            <input type="text" class="form-control" id="Name" name="Name" value="@Model.Name" lang="en"
                                required>
                            <div id="nameError" class="text-danger mt-1"></div>
                        </div>
                        <div class="col-6">
                            <label for="NameAr">Name of Responsible Person (Arabic)</label>
                            <input type="text" class="form-control" id="NameAr" name="NameAr"
                                value="@(Model.NameAr ?? "")" lang="ar" dir="rtl" required>
>>>>>>> b5f9babd
                            <div id="nameArError" class="text-danger mt-1"></div>
                        </div>
                    </div>
                </div>

                <div class="mb-5">
                    <label for="Email" id="label-email-90201">E-mail</label>
                    <input type="email" class="form-control" id="Email" name="Email" value="@Model.Email">
                </div>

                <div class="mb-5">
                    <label for="Telephone" id="label-telephone-90201">Telephone number</label>
                    <input type="tel" class="form-control" id="Telephone" name="Telephone" value="@Model.Telephone">
                </div>

<<<<<<< HEAD
                    <div class="mb-5">
                        <label for="Mobile" id="label-mobile-90201">Mobile number</label>
                        <div class="input-group">
                            <span class="input-group-text shadowed">+966</span>
                            <input type="tel" class="form-control" id="Mobile" name="Mobile" value="@Model.Mobile">
                        </div>
=======
                <div class="mb-5">
                    <label for="Mobile">Mobile number</label>
                    <div class="input-group">
                        <span class="input-group-text shadowed">+966</span>
                        <input type="tel" class="form-control" id="Mobile" name="Mobile" value="@Model.Mobile">
>>>>>>> b5f9babd
                    </div>
                </div>

<<<<<<< HEAD
                    <div class="text-center">
                        <button type="submit" class="btn btn-primary me-2" id="btn-update-90201">Update Contact Info</button>
                        <a href="@Url.Action("ManageContactInfo", "Admin")" class="btn btn-secondary" id="btn-cancel-90201">Cancel</a>
                    </div>
=======
                <div class="text-center">
                    <button type="submit" class="btn btn-primary me-2">Update Contact Info</button>
                    <a href="@Url.Action("ManageContactInfo", "Admin")" class="btn btn-secondary">Cancel</a>
                </div>
>>>>>>> b5f9babd
            </form>
        </div>
    </div>
</div><|MERGE_RESOLUTION|>--- conflicted
+++ resolved
@@ -16,13 +16,6 @@
 <div class="AddContactInfo">
     <!-- Top Bar -->
     <div class="top-bar">
-<<<<<<< HEAD
-        <!-- back button-->
-        <a class="btn" onclick="location.href='@Url.Action("ManageContactInfo", "Admin")'" id="topbar-back-90201": "Back",> <img
-                src="@Url.Content("~/svgs/admin/backButton.svg")"> </a>
-        <a class="btn" onclick="location.href='@Url.Action("LoginPage", "Account")'" id="topbar-logout-90201"> Logout <img
-                src="@Url.Content("~/svgs/admin/logOut.svg")"> </a>
-=======
         <a class="btn" onclick="location.href='@Url.Action("ManageContactInfo", "Admin")'"> <img
                 src="@Url.Content("~/svgs/admin/backButton.svg")"> Back</a>
         <form method="post" action="@Url.Action("Logout", "Account")" style="display: inline;">
@@ -31,7 +24,6 @@
                 Logout <img src="@Url.Content("~/svgs/admin/logOut.svg")">
             </button>
         </form>
->>>>>>> b5f9babd
     </div>
 
     <!-- Logo -->
@@ -90,24 +82,15 @@
                 <div class="mb-5">
                     <div class="row">
                         <div class="col-6">
-<<<<<<< HEAD
                             <label for="Name" id="label-name-en-90201">Name of Responsible Person (English)</label>
-                            <input type="text" class="form-control" id="Name" name="Name" value="@Model.Name" lang="en" required>
-                        </div>
-                        <div class="col-6">
-                            <label for="NameAr" id="label-name-ar-90201">Name of Responsible Person (Arabic)</label>
-                            <input type="text" class="form-control" id="NameAr" name="NameAr" value="@(Model.NameAr ?? "")" lang="ar" dir="rtl" required>
-=======
-                            <label for="Name">Name of Responsible Person (English)</label>
                             <input type="text" class="form-control" id="Name" name="Name" value="@Model.Name" lang="en"
                                 required>
                             <div id="nameError" class="text-danger mt-1"></div>
                         </div>
                         <div class="col-6">
-                            <label for="NameAr">Name of Responsible Person (Arabic)</label>
+                            <label for="NameAr" id="label-name-ar-90201">Name of Responsible Person (Arabic)</label>
                             <input type="text" class="form-control" id="NameAr" name="NameAr"
                                 value="@(Model.NameAr ?? "")" lang="ar" dir="rtl" required>
->>>>>>> b5f9babd
                             <div id="nameArError" class="text-danger mt-1"></div>
                         </div>
                     </div>
@@ -123,34 +106,18 @@
                     <input type="tel" class="form-control" id="Telephone" name="Telephone" value="@Model.Telephone">
                 </div>
 
-<<<<<<< HEAD
                     <div class="mb-5">
                         <label for="Mobile" id="label-mobile-90201">Mobile number</label>
                         <div class="input-group">
                             <span class="input-group-text shadowed">+966</span>
                             <input type="tel" class="form-control" id="Mobile" name="Mobile" value="@Model.Mobile">
                         </div>
-=======
-                <div class="mb-5">
-                    <label for="Mobile">Mobile number</label>
-                    <div class="input-group">
-                        <span class="input-group-text shadowed">+966</span>
-                        <input type="tel" class="form-control" id="Mobile" name="Mobile" value="@Model.Mobile">
->>>>>>> b5f9babd
                     </div>
+
+                <div class="text-center">
+                    <button type="submit" class="btn btn-primary me-2" id="btn-update-90201">Update Contact Info</button>
+                    <a href="@Url.Action("ManageContactInfo", "Admin")" class="btn btn-secondary" id="btn-cancel-90201">Cancel</a>
                 </div>
-
-<<<<<<< HEAD
-                    <div class="text-center">
-                        <button type="submit" class="btn btn-primary me-2" id="btn-update-90201">Update Contact Info</button>
-                        <a href="@Url.Action("ManageContactInfo", "Admin")" class="btn btn-secondary" id="btn-cancel-90201">Cancel</a>
-                    </div>
-=======
-                <div class="text-center">
-                    <button type="submit" class="btn btn-primary me-2">Update Contact Info</button>
-                    <a href="@Url.Action("ManageContactInfo", "Admin")" class="btn btn-secondary">Cancel</a>
-                </div>
->>>>>>> b5f9babd
             </form>
         </div>
     </div>
