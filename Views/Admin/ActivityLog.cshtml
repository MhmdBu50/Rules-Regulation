@using RulesRegulation.Models.ViewModels
@using Microsoft.AspNetCore.Localization
@model ActivityLogViewModel

@{
    ViewData["Title"] = "Activity Log";
    var requestCulture = Context.Features.Get<IRequestCultureFeature>();
    var currentCulture = requestCulture?.RequestCulture.Culture.Name ?? "en-US";
    var isArabic = currentCulture == "ar-SA";
}

@section Styles {
    <link rel="stylesheet" href="~/css/addContactInfo.css">
    <link rel="stylesheet" href="~/css/_rtl_Styles.css">
    <link rel="stylesheet" href="~/css/NewEditor.css">
    <link rel="stylesheet" href="~/css/adminPagesHeader.css">
    <link rel="stylesheet" href="https://cdn.jsdelivr.net/npm/bootstrap-icons@1.10.0/font/bootstrap-icons.css">
    <style>
        :root {
            --primary-color: #2563eb;
            --success-color: #16a34a;
            --warning-color: #d97706;
            --danger-color: #dc2626;
            --info-color: #0891b2;
            --secondary-color: #64748b;
            --light-bg: #f8fafc;
            --card-shadow: 0 1px 3px 0 rgba(0, 0, 0, 0.1), 0 1px 2px 0 rgba(0, 0, 0, 0.06);
            --border-radius: 0.75rem;
        }

        /* Main Container Styles */
        .activity-container {
            background: linear-gradient(135deg, #667eea 0%, #764ba2 100%);
            min-height: 100vh;
            padding: 2rem 0;
        }

        /* Statistics Cards */
        .stats-grid {
            display: grid;
            grid-template-columns: repeat(auto-fit, minmax(200px, 1fr));
            gap: 1.5rem;
            margin-bottom: 2rem;
        }

        .stat-card {
            background: white;
            border-radius: var(--border-radius);
            padding: 2rem;
            text-align: center;
            box-shadow: var(--card-shadow);
            border: none;
            transition: transform 0.2s ease, box-shadow 0.2s ease;
            position: relative;
            overflow: hidden;
        }

        .stat-card::before {
            content: '';
            position: absolute;
            top: 0;
            left: 0;
            right: 0;
            height: 4px;
            background: linear-gradient(90deg, var(--primary-color), var(--info-color));
        }

        .stat-card:hover {
            transform: translateY(-2px);
            box-shadow: 0 10px 25px rgba(0, 0, 0, 0.15);
        }

        .stat-number {
            font-size: 2.5rem;
            font-weight: 700;
            color: #1e293b;
            line-height: 1;
            margin-bottom: 0.5rem;
        }

        .stat-label {
            font-size: 0.875rem;
            color: #64748b;
            font-weight: 500;
            text-transform: uppercase;
            letter-spacing: 0.5px;
        }

        .stat-icon {
            position: absolute;
            top: 1rem;
            right: 1rem;
            font-size: 2rem;
            opacity: 0.2;
        }

        /* Action Cards Colors */
        .stat-card.total { --accent-color: var(--primary-color); }
        .stat-card.admin { --accent-color: var(--danger-color); }
        .stat-card.editor { --accent-color: var(--info-color); }
        .stat-card.records { --accent-color: var(--success-color); }
        .stat-card.contacts { --accent-color: var(--warning-color); }

        .stat-card.total::before { background: var(--primary-color); }
        .stat-card.admin::before { background: var(--danger-color); }
        .stat-card.editor::before { background: var(--info-color); }
        .stat-card.records::before { background: var(--success-color); }
        .stat-card.contacts::before { background: var(--warning-color); }

        /* Filter Card */
        .filter-card {
            background: white;
            border-radius: var(--border-radius);
            padding: 1.5rem;
            margin-bottom: 2rem;
            box-shadow: var(--card-shadow);
            border: none;
        }

        .filter-row {
            display: grid;
            grid-template-columns: repeat(auto-fit, minmax(180px, 1fr));
            gap: 1rem;
            align-items: end;
        }

        .form-group label {
            font-weight: 600;
            color: #374151;
            margin-bottom: 0.5rem;
            font-size: 0.875rem;
        }

        .form-control, .form-select {
            border: 2px solid #e5e7eb;
            border-radius: 0.5rem;
            padding: 0.75rem;
            font-size: 0.875rem;
            transition: border-color 0.2s ease, box-shadow 0.2s ease;
        }

        .form-control:focus, .form-select:focus {
            border-color: var(--primary-color);
            box-shadow: 0 0 0 3px rgba(37, 99, 235, 0.1);
        }

        /* Activity Table */
        .activity-table-container {
            background: white;
            border-radius: var(--border-radius);
            overflow: hidden;
            box-shadow: var(--card-shadow);
            border: none;
        }

        .activity-table {
            margin: 0;
        }

        .activity-table thead th {
            background: linear-gradient(135deg, #1e293b, #334155);
            color: white;
            font-weight: 600;
            font-size: 0.875rem;
            padding: 1rem 0.75rem;
            border: none;
            text-transform: uppercase;
            letter-spacing: 0.5px;
        }

        .activity-table tbody td {
            padding: 1rem 0.75rem;
            border: none;
            border-bottom: 1px solid #f1f5f9;
            vertical-align: middle;
        }

        .activity-table tbody tr:hover {
            background: var(--light-bg);
        }

        .activity-table tbody tr:last-child td {
            border-bottom: none;
        }

        /* Badges */
        .badge {
            font-size: 0.75rem;
            font-weight: 600;
            padding: 0.5rem 0.75rem;
            border-radius: 0.5rem;
            text-transform: uppercase;
            letter-spacing: 0.5px;
        }

        .badge.action-add { background-color: var(--success-color); color: white; }
        .badge.action-edit { background-color: var(--warning-color); color: white; }
        .badge.action-delete { background-color: var(--danger-color); color: white; }
        .badge.entity-record { background-color: var(--info-color); color: white; }
        .badge.entity-contact { background-color: #8b5cf6; color: white; }
        .badge.role-admin { background-color: var(--danger-color); color: white; }
        .badge.role-editor { background-color: var(--success-color); color: white; }

        /* User Info */
        .user-info {
            display: flex;
            flex-direction: column;
            gap: 0.25rem;
        }

        .user-name {
            font-weight: 600;
            color: #1e293b;
            font-size: 0.875rem;
        }

        .user-id {
            font-size: 0.75rem;
            color: #64748b;
        }

        /* Entity Info */
        .entity-info {
            display: flex;
            flex-direction: column;
            gap: 0.25rem;
        }

        .entity-name {
            font-weight: 600;
            color: #1e293b;
            font-size: 0.875rem;
        }

        .entity-id {
            font-size: 0.75rem;
            color: #64748b;
        }

        /* Timestamp */
        .timestamp {
            font-size: 0.8rem;
            color: #64748b;
            font-family: 'Courier New', monospace;
        }

        /* Action Buttons */
        .btn-view-details {
            background: linear-gradient(135deg, var(--primary-color), var(--info-color));
            color: white;
            border: none;
            border-radius: 0.5rem;
            padding: 0.5rem 1rem;
            font-size: 0.75rem;
            font-weight: 600;
            text-transform: uppercase;
            letter-spacing: 0.5px;
            transition: transform 0.2s ease, box-shadow 0.2s ease;
        }

        .btn-view-details:hover {
            transform: translateY(-1px);
            box-shadow: 0 4px 12px rgba(37, 99, 235, 0.4);
            color: white;
        }

        /* No Data State */
        .no-data {
            text-align: center;
            padding: 4rem 2rem;
            color: #64748b;
        }

        .no-data-icon {
            font-size: 4rem;
            margin-bottom: 1rem;
            opacity: 0.3;
        }

        /* Pagination */
        .pagination {
            gap: 0.5rem;
        }

        .page-link {
            border: 2px solid #e5e7eb;
            border-radius: 0.5rem;
            color: #374151;
            font-weight: 500;
            padding: 0.5rem 0.75rem;
            transition: all 0.2s ease;
        }

        .page-link:hover {
            background: var(--primary-color);
            border-color: var(--primary-color);
            color: white;
        }

        .page-item.active .page-link {
            background: var(--primary-color);
            border-color: var(--primary-color);
        }

        /* Modal */
        .modal-content {
            border: none;
            border-radius: var(--border-radius);
            box-shadow: 0 20px 25px -5px rgba(0, 0, 0, 0.1);
        }

        .modal-header {
            background: linear-gradient(135deg, #667eea, #764ba2);
            color: white;
            border: none;
            border-radius: var(--border-radius) var(--border-radius) 0 0;
            padding: 1.5rem 2rem;
        }

        .modal-title {
            font-weight: 600;
            font-size: 1.25rem;
        }

        .modal-body {
            padding: 2rem;
        }

        /* JSON Content Styling */
        .json-content {
            font-family: 'Consolas', 'Monaco', 'Courier New', monospace;
            font-size: 0.875rem;
            line-height: 1.5;
            color: #374151;
            background: #f8fafc !important;
            border: 1px solid #e5e7eb;
            border-radius: 0.375rem;
            max-height: 300px;
            overflow-y: auto;
            white-space: pre-wrap;
            word-break: break-word;
        }

        .json-content::-webkit-scrollbar {
            width: 8px;
        }

        .json-content::-webkit-scrollbar-track {
            background: #f1f5f9;
            border-radius: 4px;
        }

        .json-content::-webkit-scrollbar-thumb {
            background: #cbd5e1;
            border-radius: 4px;
        }

        .json-content::-webkit-scrollbar-thumb:hover {
            background: #94a3b8;
        }

        .detail-section {
            background: var(--light-bg);
            border-radius: 0.5rem;
            padding: 1.5rem;
            margin-bottom: 1.5rem;
        }

        .detail-section h6 {
            color: #374151;
            font-weight: 700;
            margin-bottom: 1rem;
            font-size: 0.875rem;
            text-transform: uppercase;
            letter-spacing: 1px;
            border-bottom: 2px solid #e5e7eb;
            padding-bottom: 0.5rem;
        }

        .detail-row {
            display: flex;
            justify-content: space-between;
            align-items: center;
            padding: 0.75rem 0;
            border-bottom: 1px solid #e5e7eb;
        }

        .detail-row:last-child {
            border-bottom: none;
        }

        .detail-label {
            font-weight: 600;
            color: #64748b;
            font-size: 0.875rem;
        }

        .detail-value {
            font-weight: 500;
            color: #1e293b;
        }

        .data-changes {
            background: #1e293b;
            color: #e2e8f0;
            border-radius: 0.5rem;
            padding: 1rem;
            font-family: 'Courier New', monospace;
            font-size: 0.8rem;
            max-height: 300px;
            overflow-y: auto;
        }

        /* Action Buttons */
        .btn-primary {
            background: linear-gradient(135deg, var(--primary-color), var(--info-color));
            border: none;
            border-radius: 0.5rem;
            font-weight: 600;
            text-transform: uppercase;
            letter-spacing: 0.5px;
            transition: transform 0.2s ease;
        }

        .btn-primary:hover {
            transform: translateY(-1px);
            background: linear-gradient(135deg, #1d4ed8, #0e7490);
        }

        .btn-success {
            background: var(--success-color);
            border: none;
            border-radius: 0.5rem;
            font-weight: 600;
        }

        .btn-outline-secondary {
            border: 2px solid #e5e7eb;
            color: #64748b;
            border-radius: 0.5rem;
            font-weight: 500;
        }

        /* Loading State */
        .loading-overlay {
            position: fixed;
            top: 0;
            left: 0;
            right: 0;
            bottom: 0;
            background: rgba(0, 0, 0, 0.5);
            display: none;
            align-items: center;
            justify-content: center;
            z-index: 9999;
        }

        .loading-spinner {
            background: white;
            border-radius: var(--border-radius);
            padding: 2rem;
            text-align: center;
            box-shadow: var(--card-shadow);
        }

        /* Responsive Design */
        @@media (max-width: 768px) {
            .stats-grid {
                grid-template-columns: repeat(2, 1fr);
                gap: 1rem;
            }

            .filter-row {
                grid-template-columns: 1fr;
            }

            .activity-table-container {
                overflow-x: auto;
            }

            .activity-table {
                min-width: 800px;
            }
        }

        @@media (max-width: 480px) {
            .stats-grid {
                grid-template-columns: 1fr;
            }

            .stat-card {
                padding: 1.5rem;
            }

            .stat-number {
                font-size: 2rem;
            }
        }
    </style>
}

@section Scripts {
    <script src="~/js/bootstrap.js"></script>
    <script src="~/js/adminPagesHeader.js"></script>
}

<!-- Loading Overlay -->
<div class="loading-overlay" id="loadingOverlay">
    <div class="loading-spinner">
        <div class="spinner-border text-primary" role="status">
            <span class="visually-hidden">Loading...</span>
        </div>
        <div class="mt-2">Loading details...</div>
    </div>
</div>

@Html.AntiForgeryToken()

<!-- Main Content -->
<div class="AddContactInfo mb-footer-space @(isArabic ? "rtl" : "ltr")">
    <!-- New Admin Header -->
    @await Html.PartialAsync("adminPagesHeader")
    <!-- Logo -->
    <div class="container logo-container">
        <img class="header-logo mx-auto d-block" src="~/imgs/IAU Logo (Horizontal).png" alt="IAU Logo">
    </div>

    <!-- Header -->
    <div class="main-header">
        <div class="container text-center d-flex flex-column align-items-center justify-content-center">
            <h1 class="display-5 fw-semibold mb-2">
                <span class="bi bi-activity me-3"></span>Activity Log
            </h1>
            <p class="subtitle text-white-50 mb-4">Monitor and track all privileged user actions and changes</p>
        </div>
    </div>

    <!-- Main Container -->
    <div class="container">
        <!-- Message Container -->
        @if (TempData["SuccessMessage"] != null)
        {
            <div class="alert alert-success alert-dismissible fade show" role="alert">
                <span class="bi bi-check-circle me-2"></span>
                @TempData["SuccessMessage"]
                <button type="button" class="btn-close" data-bs-dismiss="alert" aria-label="Close"></button>
            </div>
        }

        @if (TempData["ErrorMessage"] != null)
        {
            <div class="alert alert-danger alert-dismissible fade show" role="alert">
                <span class="bi bi-exclamation-triangle me-2"></span>
                @TempData["ErrorMessage"]
                <button type="button" class="btn-close" data-bs-dismiss="alert" aria-label="Close"></button>
            </div>
        }

        <!-- Statistics Dashboard -->
        <div class="stats-grid">
            <div class="stat-card total">
                <span class="bi bi-bar-chart stat-icon"></span>
                <div class="stat-number">@Model.TotalActions</div>
                <div class="stat-label">Total Actions</div>
            </div>
            <div class="stat-card admin">
                <span class="bi bi-shield-check stat-icon"></span>
                <div class="stat-number">@Model.AdminActionsCount</div>
                <div class="stat-label">Admin Actions</div>
            </div>
            <div class="stat-card editor">
                <span class="bi bi-pencil-square stat-icon"></span>
                <div class="stat-number">@Model.EditorActionsCount</div>
                <div class="stat-label">Editor Actions</div>
            </div>
            <div class="stat-card records">
                <span class="bi bi-file-earmark-text stat-icon"></span>
                <div class="stat-number">@Model.RecordActionsCount</div>
                <div class="stat-label">Record Changes</div>
            </div>
            <div class="stat-card contacts">
                <span class="bi bi-person-vcard stat-icon"></span>
                <div class="stat-number">@Model.ContactActionsCount</div>
                <div class="stat-label">Contact Changes</div>
            </div>
        </div>

        <!-- Filters -->
        <div class="card mb-4" style="background-color: #f8f9fa; border: 1px solid #dee2e6;">
            <div class="card-body" style="padding: 1.5rem;">
                <form method="get" asp-action="ActivityLog" id="filterForm">
                    <div class="row g-3 align-items-end">
                        <div class="col-md-2">
                            <label class="form-label fw-semibold">Action Type</label>
                            <select name="actionTypeFilter" class="form-select" style="border: 1px solid #ced4da;">
                                <option value="">All Actions</option>
                                <option value="Add" selected="@(Model.ActionTypeFilter == "Add" ? "selected" : null)">Add</option>
                                <option value="Edit" selected="@(Model.ActionTypeFilter == "Edit" ? "selected" : null)">Edit</option>
                                <option value="Delete" selected="@(Model.ActionTypeFilter == "Delete" ? "selected" : null)">Delete</option>
                            </select>
                        </div>
                        <div class="col-md-2">
                            <label class="form-label fw-semibold">Entity Type</label>
                            <select name="entityTypeFilter" class="form-select" style="border: 1px solid #ced4da;">
                                <option value="">All Entities</option>
                                <option value="Record" selected="@(Model.EntityTypeFilter == "Record" ? "selected" : null)">Record</option>
                                <option value="Contact" selected="@(Model.EntityTypeFilter == "Contact" ? "selected" : null)">Contact</option>
                            </select>
                        </div>
                        <div class="col-md-2">
                            <label class="form-label fw-semibold">User Role</label>
                            <select name="userRoleFilter" class="form-select" style="border: 1px solid #ced4da;">
                                <option value="">All Roles</option>
                                <option value="Admin" selected="@(Model.UserRoleFilter == "Admin" ? "selected" : null)">Admin</option>
                                <option value="Editor" selected="@(Model.UserRoleFilter == "Editor" ? "selected" : null)">Editor</option>
                            </select>
                        </div>
                        <div class="col-md-2">
                            <label class="form-label fw-semibold">Start Date</label>
                            <input type="date" name="startDate" class="form-control" value="@Model.StartDate?.ToString("yyyy-MM-dd")" style="border: 1px solid #ced4da;" />
                        </div>
                        <div class="col-md-2">
                            <label class="form-label fw-semibold">End Date</label>
                            <input type="date" name="endDate" class="form-control" value="@Model.EndDate?.ToString("yyyy-MM-dd")" style="border: 1px solid #ced4da;" />
                        </div>
                        <div class="col-md-2">
                            <div class="d-grid">
                                <button type="submit" class="btn" style="background-color: #8B4513; color: white; border: none; font-weight: 600; padding: 0.5rem 1rem;">
                                    <span class="bi bi-funnel-fill me-1"></span>APPLY
                                </button>
                                <a href="@Url.Action("ActivityLog")" class="btn btn-secondary mt-2" style="font-weight: 600; padding: 0.5rem 1rem;">
                                    <span class="bi bi-x-circle me-1"></span>Clear
                                </a>
                            </div>
                        </div>
                    </div>
                    
                    <!-- Search Section -->
                    <div class="row mt-3">
                        <div class="col-md-10">
                            <input type="text" name="searchTerm" class="form-control" 
                                   placeholder="Search by user name, entity name, or details..." value="@Model.SearchTerm" 
                                   style="border: 1px solid #ced4da;" />
                        </div>
                        <div class="col-md-2">
                            <div class="d-grid">
                                <button type="submit" class="btn" style="background-color: #8B4513; color: white; border: none; font-weight: 600; padding: 0.5rem 1rem;">
                                    <span class="bi bi-search me-1"></span>SEARCH
                                </button>
                            </div>
                        </div>
                    </div>
                </form>
            </div>
        </div>

        <!-- Activity Log Table -->
        <div class="card" style="background-color: none; border-radius: 12px;">
            <div class="card-body p-0">
                @if (Model.ActivityLogs?.Any() == true)
                {
                    <div class="table-responsive table-container">
                        <table class="table table-hover mb-0" style="border-collapse: separate; border-spacing: 0;">
                            <thead style="background-color: #4a5568; color: white;">
                                <tr>
                                    <th style="padding: 12px 16px; border: none; font-weight: 600; font-size: 0.875rem;">
                                        Log ID
                                    </th>
                                    <th style="padding: 12px 16px; border: none; font-weight: 600; font-size: 0.875rem;">
                                        User
                                    </th>
                                    <th style="padding: 12px 16px; border: none; font-weight: 600; font-size: 0.875rem;">
                                        Role
                                    </th>
                                    <th style="padding: 12px 16px; border: none; font-weight: 600; font-size: 0.875rem;">
                                        Action
                                    </th>
                                    <th style="padding: 12px 16px; border: none; font-weight: 600; font-size: 0.875rem;">
                                        Entity
                                    </th>
                                    <th style="padding: 12px 16px; border: none; font-weight: 600; font-size: 0.875rem;">
                                        Entity Details
                                    </th>
                                    <th style="padding: 12px 16px; border: none; font-weight: 600; font-size: 0.875rem;">
                                        Timestamp
                                    </th>
                                    <th style="padding: 12px 16px; border: none; font-weight: 600; font-size: 0.875rem;">
                                        Summary
                                    </th>
                                    <th style="padding: 12px 16px; border: none; font-weight: 600; font-size: 0.875rem;">
                                        Options
                                    </th>
                                </tr>
                            </thead>
                            <tbody>
                        @foreach (var log in Model.ActivityLogs)
                        {
                            <tr style="border-bottom: 1px solid #e2e8f0;">
                                <!-- Log ID -->
                                <td style="padding: 12px 16px; vertical-align: middle;">
                                    <div style="font-weight: 600; color: #2563eb; font-size: 0.875rem;">
                                        #@log.LogId
                                    </div>
                                    <div style="font-size: 0.75rem; color: #718096;">
                                        LOG_ID
                                    </div>
                                </td>
                                <!-- User -->
                                <td style="padding: 12px 16px; vertical-align: middle;">
                                    <div style="font-weight: 500; color: #2d3748; font-size: 0.875rem;">
                                        @log.UserName
                                    </div>
                                    <div style="font-size: 0.75rem; color: #718096;">
                                        ID: @log.UserId
                                    </div>
                                </td>
                                <!-- Role -->
                                <td style="padding: 12px 16px; vertical-align: middle;">
                                    @if (log.IsAdminAction)
                                    {
                                        <span class="badge" style="background-color: #e53e3e; color: white; font-size: 0.75rem; padding: 4px 8px; border-radius: 4px;">
                                            <span class="bi bi-shield-fill-check me-1"></span>ADMIN
                                        </span>
                                    }
                                    else
                                    {
                                        <span class="badge" style="background-color: #38a169; color: white; font-size: 0.75rem; padding: 4px 8px; border-radius: 4px;">
                                            <span class="bi bi-pencil-square me-1"></span>EDITOR
                                        </span>
                                    }
                                </td>
                                <!-- Action -->
                                <td style="padding: 12px 16px; vertical-align: middle;">
                                    @if (log.ActionType == "Add")
                                    {
                                        <span class="badge" style="background-color: #38a169; color: white; font-size: 0.75rem; padding: 4px 8px; border-radius: 4px;">
                                            <span class="bi bi-plus-circle me-1"></span>ADD
                                        </span>
                                    }
                                    else if (log.ActionType == "Edit")
                                    {
                                        <span class="badge" style="background-color: #f6ad55; color: white; font-size: 0.75rem; padding: 4px 8px; border-radius: 4px;">
                                            <span class="bi bi-pencil me-1"></span>EDIT
                                        </span>
                                    }
                                    else if (log.ActionType == "Delete")
                                    {
                                        <span class="badge" style="background-color: #e53e3e; color: white; font-size: 0.75rem; padding: 4px 8px; border-radius: 4px;">
                                            <span class="bi bi-trash me-1"></span>DELETE
                                        </span>
                                    }
                                </td>
                                <!-- Entity -->
                                <td style="padding: 12px 16px; vertical-align: middle;">
                                    @if (log.EntityType == "Record")
                                    {
                                        <span class="badge" style="background-color: #3182ce; color: white; font-size: 0.75rem; padding: 4px 8px; border-radius: 4px;">
                                            <span class="bi bi-file-text me-1"></span>RECORD
                                        </span>
                                    }
                                    else if (log.EntityType == "Contact")
                                    {
                                        <span class="badge" style="background-color: #805ad5; color: white; font-size: 0.75rem; padding: 4px 8px; border-radius: 4px;">
                                            <span class="bi bi-person-vcard me-1"></span>CONTACT
                                        </span>
                                    }
                                </td>
                                <!-- Entity Details -->
                                <td style="padding: 12px 16px; vertical-align: middle;">
                                    <div style="font-weight: 500; color: #2d3748; font-size: 0.875rem;">
                                        @(log.EntityName ?? "Unknown")
                                    </div>
                                    @if (log.EntityId.HasValue)
                                    {
                                        <div style="font-size: 0.75rem; color: #718096;">
                                            ID: @log.EntityId
                                        </div>
                                    }
                                </td>
                                <!-- Timestamp -->
                                <td style="padding: 12px 16px; vertical-align: middle;">
                                    <div style="font-weight: 600; color: #2d3748; font-size: 0.875rem;">
                                        @log.ActionTimestamp.ToString("MMM dd, yyyy")
                                    </div>
                                    <div style="font-size: 0.75rem; color: #718096;">
                                        @log.ActionTimestamp.ToString("HH:mm:ss")
                                    </div>
                                </td>
                                <!-- Summary -->
                                <td style="padding: 12px 16px; vertical-align: middle;">
                                    @if (!string.IsNullOrEmpty(log.Details))
                                    {
                                        <div style="font-size: 0.875rem; color: #4a5568; max-width: 200px; overflow: hidden; text-overflow: ellipsis; white-space: nowrap;" title="@log.Details">
                                            @log.Details
                                        </div>
                                    }
                                    else if (log.ActionType == "Add")
                                    {
                                        <div style="font-size: 0.875rem; color: #38a169;">
                                            <span class="bi bi-plus-circle me-1"></span>New @log.EntityDisplayName created
                                        </div>
                                    }
                                    else if (log.ActionType == "Delete")
                                    {
                                        <div style="font-size: 0.875rem; color: #e53e3e;">
                                            <span class="bi bi-trash me-1"></span>@log.EntityDisplayName removed
                                        </div>
                                    }
                                    else
                                    {
                                        <div style="font-size: 0.875rem; color: #718096;">No details available</div>
                                    }
                                </td>
                                <!-- Options -->
                                <td style="padding: 12px 16px; vertical-align: middle;">
                                    @if (log.HasDetails || !string.IsNullOrEmpty(log.OldValues) || !string.IsNullOrEmpty(log.NewValues))
                                    {
                                        <button class="btn btn-sm" style="background-color: transparent; border: 1px solid #cbd5e0; color: #4a5568; font-size: 0.75rem; padding: 4px 8px;" 
                                                onclick="viewDetails(@log.LogId)" data-bs-toggle="modal" data-bs-target="#activityDetailsModal">
                                            <span class="bi bi-eye me-1"></span>VIEW DETAILS
                                        </button>
                                    }
                                    else
                                    {
                                        <span style="color: #a0aec0; font-size: 0.75rem;">-</span>
                                    }
                                </td>
                            </tr>
                        }
                    </tbody>
                        </table>
                    </div>

                    <!-- Pagination -->
                    @if (Model.TotalPages > 1)
                    {
                        <div class="d-flex justify-content-between align-items-center p-3" style="border-top: 1px solid #e2e8f0; background-color: #f8f9fa;">
                            <div>
                                <small style="color: #718096; font-size: 0.875rem;">
                                    Showing @((Model.CurrentPage - 1) * Model.PageSize + 1) to 
                                    @(Math.Min(Model.CurrentPage * Model.PageSize, Model.TotalCount)) 
                                    of @Model.TotalCount entries
                                </small>
                            </div>
                            <nav>
                                <ul class="pagination pagination-sm mb-0">
                                    @if (Model.CurrentPage > 1)
                                    {
                                        <li class="page-item">
                                            <a class="page-link" href="@GetPageUrl(Model.CurrentPage - 1)" style="color: #4a5568; border: 1px solid #cbd5e0;">
                                                <span class="bi bi-chevron-left"></span> Previous
                                            </a>
                                        </li>
                                    }
                                    
                                    @for (int i = Math.Max(1, Model.CurrentPage - 2); i <= Math.Min(Model.TotalPages, Model.CurrentPage + 2); i++)
                                    {
                                        <li class="page-item @(i == Model.CurrentPage ? "active" : "")">
                                            <a class="page-link" href="@GetPageUrl(i)" style="@(i == Model.CurrentPage ? "background-color: #8B4513; border-color: #8B4513; color: white;" : "color: #4a5568; border: 1px solid #cbd5e0;")">@i</a>
                                        </li>
                                    }
                                
                                @if (Model.CurrentPage < Model.TotalPages)
                                {
                                    <li class="page-item">
                                        <a class="page-link" href="@GetPageUrl(Model.CurrentPage + 1)" style="color: #4a5568; border: 1px solid #cbd5e0;">
                                            Next <span class="bi bi-chevron-right"></span>
                                        </a>
                                    </li>
                                }
                            </ul>
                        </nav>
                    </div>
                }
                }
                else
                {
                    <div class="p-5 text-center" style="color: #718096;">
                        <span class="bi bi-inbox" style="font-size: 3rem; margin-bottom: 1rem; display: block;"></span>
                        <h5 style="color: #4a5568; margin-bottom: 0.5rem;">No Activity Found</h5>
                        <p style="margin-bottom: 0;">Try adjusting your filters or search terms.</p>
                    </div>
                }
            </div>
        </div>
    </div>
</div>

<!-- Activity Details Modal -->
<div class="modal fade" id="activityDetailsModal" tabindex="-1" aria-hidden="true">
    <div class="modal-dialog modal-xl">
        <div class="modal-content">
            <!-- Header -->
            <div class="modal-header" style="background: linear-gradient(135deg, #4a5568, #2d3748); color: white;">
                <h5 class="modal-title">
                    <span class="bi bi-info-circle me-2"></span>Activity Details
                </h5>
                <button type="button" class="btn-close btn-close-white" data-bs-dismiss="modal" aria-label="Close"></button>
            </div>
            
            <!-- Modal Body -->
            <div class="modal-body" id="activityDetailsContent" style="padding: 2rem;">
                <!-- Loading State (will be replaced by JavaScript) -->
                <div class="text-center">
                    <div class="spinner-border text-primary" role="status">
                        <span class="visually-hidden">Loading...</span>
                    </div>
                    <div class="mt-2">Loading activity details...</div>
                </div>
            </div>
            
            <!-- Footer -->
            <div class="modal-footer">
                <button type="button" class="btn btn-secondary" data-bs-dismiss="modal">
                    <span class="bi bi-x-circle me-1"></span>Close
                </button>
            </div>
        </div>
    </div>
</div>

@functions {
    private string GetActionBadgeClass(string actionType)
    {
        return actionType switch
        {
            "Add" => "action-add",
            "Edit" => "action-edit", 
            "Delete" => "action-delete",
            _ => "bg-secondary"
        };
    }

    private string GetEntityBadgeClass(string entityType)
    {
        return entityType switch
        {
            "Record" => "entity-record",
            "Contact" => "entity-contact",
            _ => "bg-secondary"
        };
    }

    private string GetActionIcon(string actionType)
    {
        return actionType switch
        {
            "Add" => "➕",
            "Edit" => "✏️",
            "Delete" => "🗑️",
            _ => "📝"
        };
    }

    private string GetEntityIcon(string entityType)
    {
        return entityType switch
        {
            "Record" => "📄",
            "Contact" => "👤",
            _ => "📋"
        };
    }

    private string GetPageUrl(int page)
    {
        var queryParams = new Dictionary<string, string?>
        {
            ["page"] = page.ToString(),
            ["actionTypeFilter"] = Model.ActionTypeFilter,
            ["entityTypeFilter"] = Model.EntityTypeFilter,
            ["userRoleFilter"] = Model.UserRoleFilter,
            ["startDate"] = Model.StartDate?.ToString("yyyy-MM-dd"),
            ["endDate"] = Model.EndDate?.ToString("yyyy-MM-dd"),
            ["searchTerm"] = Model.SearchTerm
        };

        var queryString = string.Join("&", 
            queryParams.Where(kvp => !string.IsNullOrEmpty(kvp.Value))
                       .Select(kvp => $"{kvp.Key}={Uri.EscapeDataString(kvp.Value!)}"));

        return $"?{queryString}";
    }
}

<script>
    // View activity details in modal
    function viewDetails(logId) {
        // Validate logId before proceeding
        if (!logId || logId === 'undefined' || logId === 'null' || isNaN(logId)) {
            alert('Invalid Log ID provided: ' + logId);
            return;
        }
        
        // Debug: Show the LogId being passed
        console.log('DEBUG: viewDetails called with LogId:', logId, 'Type:', typeof logId);
        
        const modal = new bootstrap.Modal(document.getElementById('activityDetailsModal'));
        const content = document.getElementById('activityDetailsContent');
        
        // Show loading state
        content.innerHTML = `
            <div class="text-center py-4">
                <div class="spinner-border text-primary" role="status">
                    <span class="visually-hidden">Loading...</span>
                </div>
                <div class="mt-2">Loading activity details...</div>
            </div>
        `;
        
        modal.show();
        
        // Fetch details from server
        const url = `/Admin/GetActivityLogDetails/${logId}`;
        
        fetch(url, {
            method: 'GET',
            headers: {
                'X-Requested-With': 'XMLHttpRequest',
                'Content-Type': 'application/json',
                'RequestVerificationToken': document.querySelector('input[name="__RequestVerificationToken"]')?.value || ''
            }
        })
        .then(response => {
            if (!response.ok) {
                if (response.status === 404) {
                    throw new Error(`Activity log entry with ID ${logId} not found in database.`);
                }
                throw new Error(`HTTP error! status: ${response.status} - ${response.statusText}`);
            }
            return response.json();
        })
        .then(data => {
            if (data && typeof data === 'object') {
                // Build the modal content according to specifications
                let html = `
                    <div class="container-fluid">
                        <!-- Activity Information (Left) & User Information (Right) Row -->
                        <div class="row mb-4">
                            <!-- Activity Information - Left Column -->
                            <div class="col-md-6">
                                <h6 class="text-primary mb-3 fw-bold">
                                    <span class="bi bi-activity me-2"></span>Activity Information
                                </h6>
                                <div class="card border-0 shadow-sm">
                                    <div class="card-body bg-light">
                                        <div class="mb-3">
                                            <label class="form-label fw-bold text-secondary">Log ID:</label>
                                            <div class="form-control-plaintext fw-semibold">${data.logId}</div>
                                        </div>
                                        <div class="mb-3">
                                            <label class="form-label fw-bold text-secondary">Timestamp:</label>
                                            <div class="form-control-plaintext">${new Date(data.actionTimestamp).toLocaleString('en-US', { 
                                                year: 'numeric', month: '2-digit', day: '2-digit',
                                                hour: '2-digit', minute: '2-digit', second: '2-digit',
                                                timeZoneName: 'short'
                                            })}</div>
                                        </div>
                                        <div class="mb-3">
                                            <label class="form-label fw-bold text-secondary">Action Type:</label>
                                            <div class="form-control-plaintext">
                                                <span class="badge fs-6 ${getActionBadgeStyle(data.actionType)}">${data.actionType.toUpperCase()}</span>
                                            </div>
                                        </div>
                                        <div class="mb-0">
                                            <label class="form-label fw-bold text-secondary">Entity Type:</label>
                                            <div class="form-control-plaintext">
                                                <span class="badge fs-6 ${getEntityBadgeStyle(data.entityType)}">${data.entityType}</span>
                                            </div>
                                        </div>
                                    </div>
                                </div>
                            </div>
                            
                            <!-- User Information - Right Column -->
                            <div class="col-md-6">
                                <h6 class="text-primary mb-3 fw-bold">
                                    <span class="bi bi-person-circle me-2"></span>User Information
                                </h6>
                                <div class="card border-0 shadow-sm">
                                    <div class="card-body bg-light">
                                        <div class="mb-3">
                                            <label class="form-label fw-bold text-secondary">User ID:</label>
                                            <div class="form-control-plaintext fw-semibold">${data.userId}</div>
                                        </div>
                                        <div class="mb-3">
                                            <label class="form-label fw-bold text-secondary">User Name:</label>
                                            <div class="form-control-plaintext">${data.userName || 'N/A'}</div>
                                        </div>
                                        <div class="mb-0">
                                            <label class="form-label fw-bold text-secondary">User Role:</label>
                                            <div class="form-control-plaintext">
                                                <span class="badge fs-6 ${getRoleBadgeStyle(data.userRole)}">${data.userRole.toUpperCase()}</span>
                                            </div>
                                        </div>
                                    </div>
                                </div>
                            </div>
                        </div>

                        <!-- Entity Information - Full Width Row -->
                        <div class="row mb-4">
                            <div class="col-12">
                                <h6 class="text-primary mb-3 fw-bold">
                                    <span class="bi bi-database me-2"></span>Entity Information
                                </h6>
                                <div class="card border-0 shadow-sm">
                                    <div class="card-body bg-light">
                                        <div class="row">
                                            <div class="col-md-4">
                                                <div class="mb-3">
                                                    <label class="form-label fw-bold text-secondary">Entity ID:</label>
                                                    <div class="form-control-plaintext fw-semibold">${data.entityId || 'N/A'}</div>
                                                </div>
                                            </div>
                                            <div class="col-md-8">
                                                <div class="mb-3">
                                                    <label class="form-label fw-bold text-secondary">Entity Name:</label>
                                                    <div class="form-control-plaintext">${data.entityName || 'N/A'}</div>
                                                </div>
                                            </div>
                                        </div>
                                        ${data.details ? `
                                            <div class="mb-0">
                                                <label class="form-label fw-bold text-secondary">Details:</label>
                                                <div class="form-control-plaintext">${data.details}</div>
                                            </div>
                                        ` : ''}
                                    </div>
                                </div>
                            </div>
                        </div>

                        <!-- Data Changes - Full Width Row -->
                        <div class="row mb-0">
                            <div class="col-12">
                                <h6 class="text-primary mb-3 fw-bold">
                                    <span class="bi bi-code-square me-2"></span>Data Changes
                                </h6>
                                ${getDataChangesContent(data.actionType, data.beforeData, data.afterData)}
                            </div>
                        </div>
                    </div>
                `;
                
                content.innerHTML = html;
            } else {
                content.innerHTML = `
                    <div class="alert alert-warning">
                        <span class="bi bi-exclamation-triangle me-2"></span>
                        Activity details not found or could not be loaded.
                    </div>
                `;
            }
        })
        .catch(error => {
            content.innerHTML = `
                <div class="alert alert-danger">
<<<<<<< HEAD
                    <i class="bi bi-exclamation-triangle me-2"></i>
                    <strong>Error loading activity details:</strong> ${error.message}
=======
                    <span class="bi bi-exclamation-triangle me-2"></span>
                    Error loading activity details: ${error.message}
                    <br><small class="text-muted">LogId: ${logId}</small>
>>>>>>> 4f216dc6
                </div>
            `;
        });
    }

    // Helper function to generate data changes content based on action type
    function getDataChangesContent(actionType, beforeData, afterData) {
        const actionUpper = actionType.toUpperCase();
        
        if (actionType === 'Add' && afterData) {
            return `
                <div class="card border-success">
                    <div class="card-header bg-success bg-opacity-10 border-success">
                        <h6 class="card-title mb-0 text-success">
                            <span class="bi bi-plus-circle me-2"></span>Added Data
                        </h6>
                    </div>
                    <div class="card-body">
                        <pre class="json-content bg-light p-3 rounded">${formatJson(afterData)}</pre>
                    </div>
                </div>
            `;
        } else if (actionType === 'Delete' && beforeData) {
            return `
                <div class="card border-danger">
                    <div class="card-header bg-danger bg-opacity-10 border-danger">
                        <h6 class="card-title mb-0 text-danger">
                            <span class="bi bi-trash me-2"></span>Deleted Data
                        </h6>
                    </div>
                    <div class="card-body">
                        <pre class="json-content bg-light p-3 rounded">${formatJson(beforeData)}</pre>
                    </div>
                </div>
            `;
        } else if (actionType === 'Edit' && (beforeData || afterData)) {
            return `
                <div class="row">
                    ${beforeData ? `
                        <div class="col-md-6 mb-3">
                            <div class="card border-warning">
                                <div class="card-header bg-warning bg-opacity-10 border-warning">
                                    <h6 class="card-title mb-0 text-warning">
                                        <span class="bi bi-arrow-left-circle me-2"></span>Before Changes
                                    </h6>
                                </div>
                                <div class="card-body">
                                    <pre class="json-content bg-light p-3 rounded">${formatJson(beforeData)}</pre>
                                </div>
                            </div>
                        </div>
                    ` : ''}
                    ${afterData ? `
                        <div class="col-md-6 mb-3">
                            <div class="card border-info">
                                <div class="card-header bg-info bg-opacity-10 border-info">
                                    <h6 class="card-title mb-0 text-info">
                                        <span class="bi bi-arrow-right-circle me-2"></span>After Changes
                                    </h6>
                                </div>
                                <div class="card-body">
                                    <pre class="json-content bg-light p-3 rounded">${formatJson(afterData)}</pre>
                                </div>
                            </div>
                        </div>
                    ` : ''}
                </div>
            `;
        } else {
            return `
                <div class="card border-secondary">
                    <div class="card-body text-center text-muted py-4">
                        <span class="bi bi-info-circle fs-4 mb-2"></span>
                        <p class="mb-0">No detailed change information available for this activity.</p>
                    </div>
                </div>
            `;
        }
    }

    // Helper function to format JSON with proper indentation and syntax highlighting
    function formatJson(jsonString) {
        if (!jsonString) return 'No data available';
        
        try {
            const parsed = JSON.parse(jsonString);
            return JSON.stringify(parsed, null, 2);
        } catch (e) {
            // If it's not valid JSON, return as-is with proper escaping
            return jsonString.replace(/</g, '&lt;').replace(/>/g, '&gt;');
        }
    }

    // Helper functions for badge styling
    function getActionBadgeStyle(actionType) {
        switch(actionType) {
            case 'Add': return 'bg-success text-white px-3 py-2';
            case 'Edit': return 'bg-warning text-white px-3 py-2';  
            case 'Delete': return 'bg-danger text-white px-3 py-2';
            default: return 'bg-secondary text-white px-3 py-2';
        }
    }

    function getEntityBadgeStyle(entityType) {
        switch(entityType) {
            case 'Record': return 'bg-primary text-white px-3 py-2';
            case 'Contact': return 'bg-info text-white px-3 py-2';
            default: return 'bg-secondary text-white px-3 py-2';
        }
    }

    function getRoleBadgeStyle(userRole) {
        switch(userRole) {
            case 'Admin': return 'bg-danger text-white px-3 py-2';
            case 'Editor': return 'bg-success text-white px-3 py-2';
            default: return 'bg-secondary text-white px-3 py-2';
        }
    }

    // Initialize page
    document.addEventListener('DOMContentLoaded', function() {
        // Initialize tooltips if Bootstrap 5 is loaded
        if (typeof bootstrap !== 'undefined' && bootstrap.Tooltip) {
            var tooltipTriggerList = [].slice.call(document.querySelectorAll('[data-bs-toggle="tooltip"]'));
            var tooltipList = tooltipTriggerList.map(function (tooltipTriggerEl) {
                return new bootstrap.Tooltip(tooltipTriggerEl);
            });
        }
    });
</script><|MERGE_RESOLUTION|>--- conflicted
+++ resolved
@@ -1156,14 +1156,9 @@
         .catch(error => {
             content.innerHTML = `
                 <div class="alert alert-danger">
-<<<<<<< HEAD
-                    <i class="bi bi-exclamation-triangle me-2"></i>
-                    <strong>Error loading activity details:</strong> ${error.message}
-=======
                     <span class="bi bi-exclamation-triangle me-2"></span>
                     Error loading activity details: ${error.message}
                     <br><small class="text-muted">LogId: ${logId}</small>
->>>>>>> 4f216dc6
                 </div>
             `;
         });
