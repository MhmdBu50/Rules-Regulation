@model List<dynamic>

@{
    ViewData["Title"] = "Manage Contact Information";
}

@section Styles {
    <link rel="stylesheet" href="~/css/addContactInfo.css">
    <style>
        /* Simply hide the modal backdrop completely */
        .modal-backdrop {
            display: none !important;
        }
    </style>
}

<div class="AddContactInfo">
    <!-- Top Bar -->
    <div class="top-bar">
<<<<<<< HEAD
      <a class="btn" onclick="location.href='@Url.Action("AdminPage", "Admin")'" id="back-btn33"> <img src="@Url.Content("~/svgs/admin/backButton.svg")" >Back</a>
      <a class="btn" onclick="location.href='@Url.Action("LoginPage", "Account")'" id="logout-btn33"> Logout   <img src="@Url.Content("~/svgs/admin/logOut.svg")"> </a>
=======
      <a class="btn" onclick="location.href='@Url.Action("AdminPage", "Admin")'"> <img src="@Url.Content("~/svgs/admin/backButton.svg")"> Back</a>
      <form method="post" action="@Url.Action("Logout", "Account")" style="display: inline;">
          @Html.AntiForgeryToken()
          <button type="submit" class="btn" style="background: none; border: none; padding: 0; color: inherit; text-decoration: none; cursor: pointer;">
              Logout <img src="@Url.Content("~/svgs/admin/logOut.svg")">
          </button>
      </form>
>>>>>>> b5f9babd
    </div>

    <!-- Logo -->
    <div class="container logo-container">
      <img class="header-logo mx-auto d-block" src="~/imgs/IAU Logo (Horizontal).png" alt="IAU Logo">
    </div>

<div class="main-header ">
  <div class="container text-center d-flex flex-column align-items-center justify-content-center">
    <h1 class="display-5 fw-semibold mb-2" id= "manageContact-title33">Manage Contact Information</h1>
    <p class="subtitle text-white-50 mb-4" id="manageContact-subtitle33">View and manage all contact information</p>
    <button onclick="location.href='@Url.Action("AddNewContactInfo", "Admin")'" class="btn btn-outline-light btn-lg d-flex align-items-center justify-content-center">
        <!-- Inline SVG is needed here for easier color changing on hover effect-->
        <svg xmlns="http://www.w3.org/2000/svg" version="1.1" xmlns:xlink="http://www.w3.org/1999/xlink" width="22" height="22" x="0" y="0" viewBox="0 0 24 24" style="enable-background:new 0 0 512 512" xml:space="preserve" class="btn-outline-light"><g><path d="M23 11h-2V9a1 1 0 0 0-2 0v2h-2a1 1 0 0 0 0 2h2v2a1 1 0 0 0 2 0v-2h2a1 1 0 0 0 0-2ZM9 12a6 6 0 1 0-6-6 6.006 6.006 0 0 0 6 6ZM9 2a4 4 0 1 1-4 4 4 4 0 0 1 4-4ZM9 14a9.01 9.01 0 0 0-9 9 1 1 0 0 0 2 0 7 7 0 0 1 14 0 1 1 0 0 0 2 0 9.01 9.01 0 0 0-9-9Z" fill="currentColor" opacity="1" data-original="#000000" class=""></path></g></svg>
        <i class="bi bi-plus-circle me-2" id="addContact-btn33"></i>
    </button>
  </div>
</div>


    @if (TempData["SuccessMessage"] != null)
    {
        <div class="alert alert-success alert-dismissible fade show" role="alert">
            @TempData["SuccessMessage"]
            <button type="button" class="btn-close" data-bs-dismiss="alert" aria-label="Close"></button>
        </div>
    }

    @if (TempData["ErrorMessage"] != null)
    {
        <div class="alert alert-danger alert-dismissible fade show" role="alert">
            @TempData["ErrorMessage"]
            <button type="button" class="btn-close" data-bs-dismiss="alert" aria-label="Close"></button>
        </div>
    }

    <!-- Contact Information Table -->
<div class="container">
    <div class="form-wrapper">
        @if (Model != null && Model.Any())
        {
            <div class="table-container"> <!-- 🔁 Updated wrapper class -->
                <table class="table table-hover mb-0"> <!-- 🔁 Added mb-0 -->
                    <thead>
                        <tr>
                            <th id="table-header-department33">Department</th>
                            <th id="table-header-name33">Name</th>
                            <th id="table-header-email33">Email</th>
                            <th id="table-header-mobile33">Mobile</th>
                            <th id="table-header-telephone33">Telephone</th>
                            <th class="text-center" id="table-header-actions33">Actions</th> <!-- 🔁 Align Actions to center -->
                        </tr>
                    </thead>
                    <tbody>
                        @foreach (var contact in Model)
                        {
                            <tr>
                                <td data-label="Department"><strong>@contact.Department</strong></td>
                                <td data-label="Name">@contact.Name</td>
                                <td data-label="Email">
                                    @if (!string.IsNullOrEmpty(contact.Email))
                                    {
                                        <a href="mailto:@contact.Email">@contact.Email</a>
                                    }
                                    else
                                    {
                                        <span class="text-muted">-</span>
                                    }
                                </td>
                                <td data-label="Mobile">
                                    @if (!string.IsNullOrEmpty(contact.Mobile))
                                    {
                                        <a href="tel:@contact.Mobile">@contact.Mobile</a>
                                    }
                                    else
                                    {
                                        <span class="text-muted">-</span>
                                    }
                                </td>
                                <td data-label="Telephone">
                                    @if (!string.IsNullOrEmpty(contact.Telephone))
                                    {
                                        <a href="tel:@contact.Telephone">@contact.Telephone</a>
                                    }
                                    else
                                    {
                                        <span class="text-muted">-</span>
                                    }
                                </td>
                                <td data-label="Actions" class="action-buttons d-flex align-items-center justify-content-center"> <!-- 🔁 Apply action buttons style -->
                                    <button type="button"
                                            class="btn btn-sm btn-primary me-2"
                                            title="Edit"
                                            style="padding:0; border:none; background:none; z-index: 1;"
                                            onclick="location.href='@Url.Action("EditContactInfo", new { id = contact.ContactId })'">
                                        <img src="@Url.Content("~/svgs/admin/Edit-Contact-info.svg")" width="29" height="29" alt="Edit" style="display:inline;">
                                    </button>
                                    <button type="button" class="btn btn-sm btn-danger" 
                                            onclick="confirmDelete(@contact.ContactId, '@contact.Name', '@contact.Department')" 
                                            title="Delete" style="padding:0; border:none; background:none;">
                                        <img src="@Url.Content("~/svgs/admin/Delete-Contact-info.svg")" width="28" height="29" alt="Delete" style="display:inline;">
                                    </button>
                                </td>
                            </tr>
                        }
                    </tbody>
                </table>
            </div>
        }
        else
        {
            <div class="text-center py-5">
                <h5 id= "empty-state-title33">No contact information found</h5>
                <p class="text-muted" id="empty-state-desc33">Click the button below to add new contact information.</p>
                <a href="@Url.Action("AddNewContactInfo", "Admin")" class="btn btn-primary" id="empty-state-button33">Add New Contact Info</a>
            </div>
        }
    </div>
</div>


<!-- Delete Confirmation Modal -->
<div class="modal fade" id="deleteModal" tabindex="-1" aria-labelledby="deleteModalLabel" aria-hidden="true">
    <div class="modal-dialog">
        <div class="modal-content">
            <div class="modal-header bg-danger text-white">
                <h5 class="modal-title" id="deleteModalLabel" id="modal-title-delete33">Confirm Delete</h5>
                <button type="button" class="btn-close btn-close-white" data-bs-dismiss="modal"></button>
            </div>
            <div class="modal-body">
                <p id="modal-body-confirmation33">Are you sure you want to delete the contact information for:</p>
                <div class="alert alert-warning">
                    <strong id="contactName"></strong><br>
                    <small id="contactDepartment"></small>
                </div>
                <p class="text-danger" id= "modal-warning33"><strong>This action cannot be undone!</strong></p>
            </div>
            <div class="modal-footer">
                <button type="button" class="btn btn-secondary" data-bs-dismiss="modal" id="modal-button-cancel33">Cancel</button>
                <form id="deleteForm" method="post" style="display: inline;">
                    @Html.AntiForgeryToken()
                    <input type="hidden" name="id" id="deleteContactId" />
                    <button type="submit" class="btn btn-danger">
                        <img src="@Url.Content("~/svgs/admin/Delete-Button.svg")" width="16" height="16" alt="Delete" class="me-2" id="modal-button-delete33">
                        Delete Contact
                    </button>
                </form>
            </div>
        </div>
    </div>
</div>

@section Scripts {
    <script src="~/lib/bootstrap/dist/js/bootstrap.bundle.min.js"></script>
    <script>
        function confirmDelete(contactId, contactName, department) {
            document.getElementById('contactName').textContent = contactName;
            document.getElementById('contactDepartment').textContent = department;
            document.getElementById('deleteContactId').value = contactId;
            document.getElementById('deleteForm').action = '@Url.Action("DeleteContactInfo", "Admin")';
            
            var modal = new bootstrap.Modal(document.getElementById('deleteModal'));
            modal.show();
        }
    </script>
}<|MERGE_RESOLUTION|>--- conflicted
+++ resolved
@@ -17,10 +17,6 @@
 <div class="AddContactInfo">
     <!-- Top Bar -->
     <div class="top-bar">
-<<<<<<< HEAD
-      <a class="btn" onclick="location.href='@Url.Action("AdminPage", "Admin")'" id="back-btn33"> <img src="@Url.Content("~/svgs/admin/backButton.svg")" >Back</a>
-      <a class="btn" onclick="location.href='@Url.Action("LoginPage", "Account")'" id="logout-btn33"> Logout   <img src="@Url.Content("~/svgs/admin/logOut.svg")"> </a>
-=======
       <a class="btn" onclick="location.href='@Url.Action("AdminPage", "Admin")'"> <img src="@Url.Content("~/svgs/admin/backButton.svg")"> Back</a>
       <form method="post" action="@Url.Action("Logout", "Account")" style="display: inline;">
           @Html.AntiForgeryToken()
@@ -28,7 +24,6 @@
               Logout <img src="@Url.Content("~/svgs/admin/logOut.svg")">
           </button>
       </form>
->>>>>>> b5f9babd
     </div>
 
     <!-- Logo -->
