@model List<dynamic>

<!-- this is the home page, it is the main point of the website and that would the users will benefit of
it contains various things like search with filter and only for the admin, the view admin page will appear
there's a navigation bar and after that the rules and regualtions appears   -->
@{
    ViewData["Title"] = "Home Page";
    Layout = "~/Views/Shared/_Layout.cshtml";
    @await Html.PartialAsync("_svgsTemplate")
}

@section Styles {
    <link rel="stylesheet" href="~/css/style.css">
    <link rel="stylesheet" href="~/css/homePage.css">
    <link rel="stylesheet" href="~/css/HomePage-docCard.css">
        <link rel="stylesheet" href="~/css/_RecordDetails.css">
        <link rel="stylesheet" href="~/css/_rtl_styles.css" />


}

@section Scripts{
    <script src="@Url.Content("https://cdn.jsdelivr.net/npm/fitty@2.3.6/dist/fitty.min.js")"></script>
    <script src="@Url.Content("~/js/card-animations.js")"></script>
    <script src="@Url.Content("~/lib/bootstrap/dist/js/bootstrap.js")"></script>
    <script src="@Url.Content("~/js/HomePage.js")"></script>
    <script src="@Url.Content("~/js/moblieMenu.js")"></script>
    <script src="@Url.Content("~/js/recordDetailsModal.js")"></script>
    <script src="@Url.Content("~/js/homePageFilters.js")"></script>
    <script src="@Url.Content("~/js/savedFunctions.js")"></script>
    <script src="@Url.Content("~/js/searchFunctionality.js")"></script>
}

    <header class="menu">
        <div class="container-fluid h-100 bootstrap-wrapper">
            <div class="row align-items-center h-100 g-0">
                <!-- Left Section - Logo/Hamburger -->
                <div class="col-auto">
                    <div class="d-flex align-items-center">
                        <!-- Hamburger for mobile -->
                        <button id="burgerBtn" class="navbar-toggler d-lg-none me-2" style="margin-left: 15px;" type="button">
                            <img src="~/svgs/navigation/hamburger-menu.svg" alt="Menu" width="36" height="36" />
                        </button>

                        <!-- Desktop language change Logo -->
                        <!-- inline SVGs are used due to css styling reasons -->
    <div class="language-switcher-container">
        <button id="language-toggle" class="language-toggle-btn">
            <svg class="desktop-logo logo" width="33" height="33" viewBox="0 0 40 40" fill="none" xmlns="http://www.w3.org/2000/svg">
                <path d="M20.0002 39.1668C17.3807 39.1668 14.905 38.6637 12.5731 37.6575C10.2411 36.6512 8.20468 35.2776 6.4637 33.5366C4.72273 31.7957 3.34912 29.7592 2.34287 27.4272C1.33662 25.0953 0.833496 22.6196 0.833496 20.0002C0.833496 17.3488 1.33662 14.8651 2.34287 12.5491C3.34912 10.2331 4.72273 8.20468 6.4637 6.4637C8.20468 4.72273 10.2411 3.34912 12.5731 2.34287C14.905 1.33662 17.3807 0.833496 20.0002 0.833496C22.6516 0.833496 25.1352 1.33662 27.4512 2.34287C29.7672 3.34912 31.7957 4.72273 33.5366 6.4637C35.2776 8.20468 36.6512 10.2331 37.6575 12.5491C38.6637 14.8651 39.1668 17.3488 39.1668 20.0002C39.1668 22.6196 38.6637 25.0953 37.6575 27.4272C36.6512 29.7592 35.2776 31.7957 33.5366 33.5366C31.7957 35.2776 29.7672 36.6512 27.4512 37.6575C25.1352 38.6637 22.6516 39.1668 20.0002 39.1668ZM20.0002 35.2377C20.8307 34.0877 21.5495 32.8897 22.1564 31.6439C22.7634 30.3981 23.2585 29.0724 23.6418 27.6668H16.3585C16.7418 29.0724 17.237 30.3981 17.8439 31.6439C18.4509 32.8897 19.1696 34.0877 20.0002 35.2377ZM15.0168 34.471C14.4418 33.4168 13.9387 32.3227 13.5075 31.1887C13.0762 30.0547 12.7168 28.8807 12.4293 27.6668H6.77516C7.70155 29.2641 8.85954 30.6536 10.2491 31.8356C11.6387 33.0175 13.2279 33.896 15.0168 34.471ZM24.9835 34.471C26.7724 33.896 28.3616 33.0175 29.7512 31.8356C31.1408 30.6536 32.2988 29.2641 33.2252 27.6668H27.571C27.2835 28.8807 26.9241 30.0547 26.4929 31.1887C26.0616 32.3227 25.5585 33.4168 24.9835 34.471ZM5.146 23.8335H11.6627C11.5668 23.1946 11.495 22.5637 11.447 21.9408C11.3991 21.3179 11.3752 20.671 11.3752 20.0002C11.3752 19.3293 11.3991 18.6825 11.447 18.0595C11.495 17.4366 11.5668 16.8057 11.6627 16.1668H5.146C4.98627 16.8057 4.86648 17.4366 4.78662 18.0595C4.70676 18.6825 4.66683 19.3293 4.66683 20.0002C4.66683 20.671 4.70676 21.3179 4.78662 21.9408C4.86648 22.5637 4.98627 23.1946 5.146 23.8335ZM15.496 23.8335H24.5043C24.6002 23.1946 24.672 22.5637 24.72 21.9408C24.7679 21.3179 24.7918 20.671 24.7918 20.0002C24.7918 19.3293 24.7679 18.6825 24.72 18.0595C24.672 17.4366 24.6002 16.8057 24.5043 16.1668H15.496C15.4002 16.8057 15.3283 17.4366 15.2804 18.0595C15.2325 18.6825 15.2085 19.3293 15.2085 20.0002C15.2085 20.671 15.2325 21.3179 15.2804 21.9408C15.3283 22.5637 15.4002 23.1946 15.496 23.8335ZM28.3377 23.8335H34.8543C35.0141 23.1946 35.1338 22.5637 35.2137 21.9408C35.2936 21.3179 35.3335 20.671 35.3335 20.0002C35.3335 19.3293 35.2936 18.6825 35.2137 18.0595C35.1338 17.4366 35.0141 16.8057 34.8543 16.1668H28.3377C28.4335 16.8057 28.5054 17.4366 28.5533 18.0595C28.6012 18.6825 28.6252 19.3293 28.6252 20.0002C28.6252 20.671 28.6012 21.3179 28.5533 21.9408C28.5054 22.5637 28.4335 23.1946 28.3377 23.8335ZM27.571 12.3335H33.2252C32.2988 10.7363 31.1408 9.34669 29.7512 8.16475C28.3616 6.9828 26.7724 6.10433 24.9835 5.52933C25.5585 6.5835 26.0616 7.67759 26.4929 8.81162C26.9241 9.94565 27.2835 11.1196 27.571 12.3335ZM16.3585 12.3335H23.6418C23.2585 10.9279 22.7634 9.60225 22.1564 8.35641C21.5495 7.11058 20.8307 5.91266 20.0002 4.76266C19.1696 5.91266 18.4509 7.11058 17.8439 8.35641C17.237 9.60225 16.7418 10.9279 16.3585 12.3335ZM6.77516 12.3335H12.4293C12.7168 11.1196 13.0762 9.94565 13.5075 8.81162C13.9387 7.67759 14.4418 6.5835 15.0168 5.52933C13.2279 6.10433 11.6387 6.9828 10.2491 8.16475C8.85954 9.34669 7.70155 10.7363 6.77516 12.3335Z" fill="#CFEFFF"></path>
            </svg>
        </button>
        </div>
                    </div>
                </div>

                <!-- Middle Section - Search -->
                <div class="col d-flex flex-nowrap align-items-center">
                    <div class="search-container d-flex align-items-center px-2 position-relative">
                        <button class="search-and-filter-buttons">
                            <svg class="search-icon" width="44" height="44" viewBox="0 0 44 44" fill="none">
                                <path
                                    d="M21 29C25.4183 29 29 25.4183 29 21C29 16.5817 25.4183 13 21 13C16.5817 13 13 16.5817 13 21C13 25.4183 16.5817 29 21 29Z"
                                    stroke="#ABB7C2" stroke-width="2" />
                                <path d="M31.0002 31L26.7002 26.7" stroke="#ABB7C2" stroke-width="2" />
                            </svg>                        </button>
                        <input class="search poppins-regular flex-grow-1" type="text" placeholder="Search ..." id="searchInput">
                        <button class="search-clear-btn d-none" id="searchClearBtn" type="button" style="position: absolute; right: 60px; z-index: 10; background: none; border: none; color: #ABB7C2; font-size: 18px; padding: 0; width: 20px; height: 20px; display: flex; align-items: center; justify-content: center;">
                            ×
                        </button>
                        <button class="search-and-filter-buttons" id="filter-button">
                            <svg id="filter" width="44" height="44" viewBox="0 0 44 44">
                                <path d="M31 14H24" stroke="#ABB7C2" stroke-width="2" />
                                <path d="M20 14H13" stroke="#ABB7C2" stroke-width="2" />
                                <path d="M31 22H22" stroke="#ABB7C2" stroke-width="2" />
                                <path d="M18 22H13" stroke="#ABB7C2" stroke-width="2" />
                                <path d="M31 30H26" stroke="#ABB7C2" stroke-width="2" />
                                <path d="M22 30H13" stroke="#ABB7C2" stroke-width="2" />
                                <path d="M24 12V16" stroke="#ABB7C2" stroke-width="2" />
                                <path d="M18 20V24" stroke="#ABB7C2" stroke-width="2" />
                                <path d="M26 28V32" stroke="#ABB7C2" stroke-width="2" />
                            </svg>                        </button>
                    </div>
                    <!-- Admin button (visible only for permited users) -->
                    <button class="adminButton ms-2 px-3 py-1 d-none d-lg-flex" onclick="location.href='@Url.Action("AdminPage", "Admin")'">view as Admin
                    </button>
                </div>

                <!-- Right Section - University logo -->
                <div class="col-auto flex-nowrap">
                    <div>
                        <!-- PNG version for large screens -->
                        <img class="profile-icon d-none d-xl-block" src="~/imgs/B&W IAU Logo (Horizontal).png"
                            alt="IAU Logo">

                        <!-- SVG version for smaller screens -->
                        <img class="profile-icon iau-logo d-sm-block d-xl-none" src="~/imgs/B&W IAU Logo.png"
                            alt="IAU Logo">
                    </div>
                </div>
            </div>
        </div>

        <!-- Mobile menu (hidden by default) -->

    </header>
    <!-- Mobile menu (hidden by default) -->
    @await Html.PartialAsync("_moblieMenu")
    

    <!--filter section-->
    <div id="filter-panel" class="filter-panel poppins-regular d-none">
        <div class="filter-column">
            <h3>Sections</h3>
            <label><input type="checkbox" class="form-check-input" id="studentsFilter" value="Students"> Students</label>
            <label><input type="checkbox" class="form-check-input" id="membersFilter" value="Members"> Members</label>
            <label><input type="checkbox" class="form-check-input" id="enrolledFilter" value="Enrolled Programs"> Enrolled Programs</label>
        </div>

        <div class="filter-column">
            <h3>Alphabetical filter</h3>
            <label><input type="radio" name="alpha" class="form-check-input" id="azFilter" value="A-Z"> A-Z</label>
            <label><input type="radio" name="alpha" class="form-check-input" id="zaFilter" value="Z-A"> Z-A</label>
        </div>

        <div class="filter-column">
            <h3>Issue Date</h3>

            <label><input type="radio" name="dateOption" value="newest" class="form-check-input">
                Newest-Oldest</label><br>
            <label><input type="radio" name="dateOption" value="oldest" class="form-check-input">
                Oldest-Newest</label><br>

            <label><input type="radio" name="dateOption" id="specifyRange" value="range" class="form-check-input">
                Specify Range:</label><br>

            <div id="dateRangeFields" style="display: none; margin-top: 10px;">
                <div>
                    <label for="fromDate">From:</label>
                    <input class="form-control" type="date" id="fromDate">
                </div>
                <div>
                    <label for="toDate">To:</label>
                    <input class="form-control" type="date" id="toDate">
                </div>
            </div>
        </div>

        <div class="filter-column">
            <h3>Department</h3>
            <select class="form-select" id="departmentFilter">
                <option value="">All Departments</option>
                <option value="Reg and Admission">Reg and Admission</option>
                <option value="CCSIT">CCSIT</option>
                <option value="Communication and tech">Communication and tech</option>
                <option value="Hospital">Hospital</option>
                <option value="Library">Library</option>
                <option value="Students Affairs">Students Affairs</option>
                <option value="Preparetory">Preparetory</option>
                <option value="Academic Affairs">Academic Affairs</option>
            </select>
        </div>

        <div class="filter-column">
            <h3>Type</h3>
            <label><input type="checkbox" class="form-check-input" id="regulationsFilter" value="Regulation"> Regulations</label>
            <label><input type="checkbox" class="form-check-input" id="guidelinesFilter" value="Guidelines"> Guidelines</label>
            <label><input type="checkbox" class="form-check-input" id="policiesFilter" value="Policies"> Policies</label>
            <div style="margin-top: 15px;">
                <button class="apply-btn" onclick="applyFilters()">Apply</button>
                <button class="apply-btn" onclick="clearFilters()" style="background-color: #6c757d; margin-left: 10px;">Clear</button>
            </div>
        </div>
    </div>

    <!--Navigation bar (Desktop)-->
    <div class="navigation-bar d-none d-lg-flex">

        <!--Nav-bar Home button-->
        <div>
            <button class="bar-button" id="homeButton" data-id="homeButton" style="background-color: #2B334F; border: none;" onclick="navigateToHome(this)">
                <div class="nav-icons svg-container">
                
                </div>
                <div style="display: flex;align-items: center;margin: 5px;">
                    <label class="poppins-regular">Home</label>
                </div>  
            </button>

        </div>

        <!--Nav-bar Students guides & templates button-->
        <div>
<<<<<<< HEAD
            <button class="bar-button" id="studentGuides" data-id="studentGuides" style="background-color:#01514F;" onclick="navigateToStudentGuides(this)">
=======
            <button class="bar-button" id="studentGuides" data-id="studentGuides" style="background-color:#01514F;" onclick="alter(this); showallRecords()">
>>>>>>> 539b4d1f
                <div class="nav-icons svg-container">
                    
                </div>
                <div class="nav-label">
                    <label class="poppins-regular">Student guides & templates</label>
                </div>
            </button>

        </div>

        <!--Student rules & regulations button-->
        <div>
<<<<<<< HEAD
            <button class="bar-button" id="studentRulesRegulations" data-id="studentRulesRegulations" style="background-color: #4D7160;" onclick="navigateToStudentRules(this)">
=======
            <button class="bar-button" id="studentRulesRegulations" data-id="studentRulesRegulations" style="background-color: #4D7160;" onclick="alter(this); showallRecords()">
>>>>>>> 539b4d1f
                <div class="nav-icons svg-container">
                    
                </div>

                <div class="nav-label">
                    <label class="poppins-regular">Student rules & regulations</label>
                </div>
            </button>

        </div>

        <!--Employees' rules & regulations button-->
<<<<<<< HEAD
<div>
    <button class="bar-button" id="employeeRule" data-id="employeeRule" style="background-color: #4F1C34;" onclick="alter(this); location.href='@Url.Action("homePage", "Home", new { sections = "Members" })'">
        <div class="nav-icons svg-container">
            <!-- Optional icon here -->
        </div>
        <div class="nav-label">
            <label class="poppins-regular">Employees’ rules & regulations</label>
=======
        <div>
            <button class="bar-button" data-id="employeeRule"  style="background-color: #4F1C34;" onclick="alter(this); showallRecords()">
                <div class="nav-icons svg-container">
                    
                </div>

                <div class="nav-label">
                    <label class="poppins-regular">Employees’ rules & regulations</label>
                </div>
            </button>


>>>>>>> 539b4d1f
        </div>
    </button>
</div>


        <!--Academic rules & regulations button-->
        <div>
<<<<<<< HEAD
            <button class="bar-button" data-id="academicRulesRegulations" style="background-color: #94331C;" onclick="navigateToAcademicRules(this)">
=======
            <button class="bar-button" data-id="academicRulesRegulations" style="background-color: #94331C;" onclick="alter(this); showallRecords()">
>>>>>>> 539b4d1f
                <div class="nav-icons svg-container">
                    
                </div>

                <div class="nav-label">
                    <label class="poppins-regular">Academic rules & regulations</label>
                </div>
            </button>


        </div>

        <!--Saved rules & regulations button-->
        <div>
            <button class="bar-button" id="SavedRulesRegulations" data-id="SavedRulesRegulations" style="background-color: #2F3E5F;" onclick="alter(this); filterSavedRecords()">
                <div class="nav-icons svg-container">
                    
                </div>

                <div class="nav-label">
                    <label class="poppins-regular">Saved rules & regulations</label>
                </div>
            </button>



        </div>

        <!--History button-->
        <div>
            <button class="bar-button" id="historyButton" data-id="historyButton" onclick="alter(this); showallRecords()" style="background-color: #0F1734; font-size: 1.5em;" >
                <div class="nav-icons svg-container">
                    
                </div>

                <div class="nav-label">
                    <label class="poppins-regular" style="word-break: keep-all;">History</label>
                </div>
            </button>


        </div>

    </div>



    <!--  Dynamic cards from database  -->
    <div class="container-fluid">
        <div class="row justify-content-center g-lg-4 g-md-3 g-sm-2 g-1" style="margin: 0px 40px;">

            @if (Model != null && Model.Any())
            {
                @foreach (var record in Model)
                {
                    <!-- Dynamic card -->
                    <div class="col-auto medium-card">
                        <div class="card document-card">
                            <div class="bookmark" data-record-id="@record.Id" onclick="toggleBookmark(this)"></div>

                            <div class="document-icon" onclick="openPDFPreview()" title="Click to preview PDF">
                            </div>
                            <!-- Title of the card from database -->
                            <h2 class="card-title">@record.RegulationName</h2>

                            <div class="info-footer">
                                <div class="action-buttons">
                                    <button class="action-btn" onclick="DownloadPdf(@record.Id)" title="Download">
                                        <i class="fas fa-download">
                                            <img src="~/svgs/cards/download-icon.svg" alt="Download" width="31" height="34" />
                                        </i>
                                    </button>
                                    <button class="action-btn" onclick="showRecordDetailsModal(@record.Id)" title="Information">
                                        <i class="fas fa-info">
                                            <img src="~/svgs/cards/info-icon.svg" alt="Information" class="info-icon" width="31" height="33" />
                                        </i>
                                    </button>
                                    <button class="action-btn" onclick="ViewPdf(@record.Id)" title="Read">
                                        <img src="~/svgs/cards/book-icon.svg" alt="Book" width="32" height="34" />
                                    </button>
                                    <button class="action-btn" onclick="handleAction('chat')" id="card-chat-icon" title="Chat">
                                        <i class="fas fa-comments">
                                            <img src="~/svgs/cards/chat-icon.svg" alt="Chat" width="32" height="34" />
                                        </i>
                                    </button>
                                </div>
                            </div>
                        </div>
                    </div>
                }
            }
            else
            {
                <!-- No records message for testing wefkjmwef -->
                <div class="col-12 text-center">
                    <div class="card">
                        <div class="card-body">
                            <h3>No records found</h3>
                            <p>There are currently no rules and regulations available.</p>
                        </div>
                    </div>
                </div>
            }

        </div>
    </div>
 
    <!-- Chatbot Section -->
    <div class="chatbot-container">
        <div class="chat-icon" id="chat-icon">
            <img src="~/svgs/chatbot/chatbot-large.svg" width="80" height="80" />
        </div>

        <div class="chat-box" id="chat-box">
            <div class="chat-header">
                <div class="chat-title">
                    <img src="~/svgs/chatbot/chatbot-header.svg" width="24" height="24" />
                    <span>Chat with Mr. Kabsa</span>
                </div>
                <button class="chat-close" id="chat-close">
                    <img src="~/svgs/chatbot/close-icon.svg" width="24" height="24" />
                </button>
            </div>

            <div class="chat-messages" id="chat-messages">
                <div class="message bot-message">Hi, how can I help you today?</div>
            </div>

            <div class="chat-input">
                <input type="text" id="message-input" placeholder="Type your message...">
                <button id="send-button">
                    <img src="~/svgs/chatbot/send-icon.svg" width="24" height="24" />
                </button>
            </div>
        </div>
    </div>

<!-- Record Details Modal -->
    <!-- Enhanced Modal -->
    <div class="modal fade" id="recordDetailsModal" tabindex="-1" aria-labelledby="recordDetailsModalLabel" aria-hidden="true">
        <div class="modal-dialog modal-lg">
            <div class="modal-content">
                <div class="modal-header">
                    <h5 class="modal-title" id="recordDetailsModalLabel">
                        Regulation Details
                    </h5>
                    <button type="button" class="btn-close" data-bs-dismiss="modal" aria-label="Close">
                        <img src="~/svgs/cards/close.svg" width="24" height="24" />
                    </button>
                </div>
                <div class="modal-body">
                    <div id="modalRecordDetails">
                        <!-- Loading spinner initially -->
                        <div class="spinner-container">
                            <div class="spinner-border" role="status">
                                <span class="visually-hidden">Loading...</span>
                            </div>
                            <p class="mt-3">Loading record details...</p>
                        </div>
                        
                        <!-- Actual content will be loaded here -->
                    </div>
                </div>

            </div>
        </div>
    </div>
<|MERGE_RESOLUTION|>--- conflicted
+++ resolved
@@ -191,11 +191,7 @@
 
         <!--Nav-bar Students guides & templates button-->
         <div>
-<<<<<<< HEAD
             <button class="bar-button" id="studentGuides" data-id="studentGuides" style="background-color:#01514F;" onclick="navigateToStudentGuides(this)">
-=======
-            <button class="bar-button" id="studentGuides" data-id="studentGuides" style="background-color:#01514F;" onclick="alter(this); showallRecords()">
->>>>>>> 539b4d1f
                 <div class="nav-icons svg-container">
                     
                 </div>
@@ -208,11 +204,7 @@
 
         <!--Student rules & regulations button-->
         <div>
-<<<<<<< HEAD
             <button class="bar-button" id="studentRulesRegulations" data-id="studentRulesRegulations" style="background-color: #4D7160;" onclick="navigateToStudentRules(this)">
-=======
-            <button class="bar-button" id="studentRulesRegulations" data-id="studentRulesRegulations" style="background-color: #4D7160;" onclick="alter(this); showallRecords()">
->>>>>>> 539b4d1f
                 <div class="nav-icons svg-container">
                     
                 </div>
@@ -225,7 +217,6 @@
         </div>
 
         <!--Employees' rules & regulations button-->
-<<<<<<< HEAD
 <div>
     <button class="bar-button" id="employeeRule" data-id="employeeRule" style="background-color: #4F1C34;" onclick="alter(this); location.href='@Url.Action("homePage", "Home", new { sections = "Members" })'">
         <div class="nav-icons svg-container">
@@ -233,20 +224,6 @@
         </div>
         <div class="nav-label">
             <label class="poppins-regular">Employees’ rules & regulations</label>
-=======
-        <div>
-            <button class="bar-button" data-id="employeeRule"  style="background-color: #4F1C34;" onclick="alter(this); showallRecords()">
-                <div class="nav-icons svg-container">
-                    
-                </div>
-
-                <div class="nav-label">
-                    <label class="poppins-regular">Employees’ rules & regulations</label>
-                </div>
-            </button>
-
-
->>>>>>> 539b4d1f
         </div>
     </button>
 </div>
@@ -254,11 +231,7 @@
 
         <!--Academic rules & regulations button-->
         <div>
-<<<<<<< HEAD
             <button class="bar-button" data-id="academicRulesRegulations" style="background-color: #94331C;" onclick="navigateToAcademicRules(this)">
-=======
-            <button class="bar-button" data-id="academicRulesRegulations" style="background-color: #94331C;" onclick="alter(this); showallRecords()">
->>>>>>> 539b4d1f
                 <div class="nav-icons svg-container">
                     
                 </div>
