--- conflicted
+++ resolved
@@ -291,15 +291,8 @@
 
                 <div style="margin-top: auto; margin-inline-start: auto;
         display: flex;">
-<<<<<<< HEAD
-                    <button type="button" class="apply-btn" onclick="applyFilters()"
-                        id="filter-apply-btn">Apply</button>
-                    <button type="button" class="apply-btn" onclick="clearFilters()"
-                        style="background-color: #6c757d; margin: 0 10px;">Clear</button>
-=======
                     <button type="button" class="apply-btn" onclick="applyFilters()" id="filter-apply-btn">Apply</button>
                     <button type="button" class="apply-btn" onclick="clearFilters()" style="background-color: #6c757d; margin-inline-start: 10px;">Clear</button>
->>>>>>> c7715417
                 </div>
             </div>
         </div>
