@model List<dynamic>

@{
    ViewData["Title"] = "Home Page";
    Layout = "~/Views/Shared/_Layout.cshtml";
    @await Html.PartialAsync("_svgsTemplate")
}

@section Styles {
    <link rel="stylesheet" href="~/css/style.css">
    <link rel="stylesheet" href="~/css/HomePage.css">
    <link rel="stylesheet" href="~/css/HomePage-docCard.css">
    <link rel="stylesheet" href="~/css/_RecordDetails.css">
    <link rel="stylesheet" href="~/css/_rtl_Styles.css" />
    <link rel="stylesheet" href="~/css/multi-select-dropdown.css" />

}

@section Scripts {
    <script src="@Url.Content("https://cdn.jsdelivr.net/npm/fitty@2.3.6/dist/fitty.min.js")"></script>
    <script src="@Url.Content("~/js/card-animations.js")"></script>
    <script src="@Url.Content("~/lib/bootstrap/dist/js/bootstrap.js")"></script>
    <script src="@Url.Content("~/js/HomePage.js")"></script>
    <script src="@Url.Content("~/js/moblieMenu.js")"></script>
    <script src="@Url.Content("~/js/recordDetailsModal.js")"></script>
    <script src="@Url.Content("~/js/multi-select-dropdown.js")"></script>
    <script src="@Url.Content("~/js/homePageFilters.js")"></script>
    <script src="@Url.Content("~/js/savedFunctions.js")"></script>
    <script src="@Url.Content("~/js/searchFunctionality.js")"></script>
}

<header class="menu">

    <div class="container-fluid h-100 bootstrap-wrapper">
        <div class="row align-items-center h-100 g-0">
            <div class="col-auto">
                <div class="d-flex align-items-center">

                    <button id="burgerBtn" class="navbar-toggler d-lg-none me-2" style="margin-left: 15px;"
                        type="button">
                        <img src="~/svgs/navigation/hamburger-menu.svg" alt="Menu" width="36" height="36" />
                    </button>

                    <div class="language-switcher-container">
                        <button id="language-toggle" class="language-toggle-btn">
                            <svg class="desktop-logo logo" width="33" height="33" viewBox="0 0 40 40" fill="none"
                                xmlns="http://www.w3.org/2000/svg">
                                <path d="M20.0002 39.1668C17.3807 39.1668 14.905 38.6637 12.5731 37.6575C10.2411 36.6512 8.20468 35.2776 6.4637 33.5366C4.72273 31.7957 3.34912 29.7592 2.34287 27.4272C1.33662 25.0953 0.833496 22.6196 0.833496 20.0002C0.833496 17.3488 1.33662 14.8651 2.34287 
12.5491C3.34912 10.2331 4.72273 8.20468 6.4637 6.4637C8.20468 4.72273 10.2411 3.34912 12.5731 2.34287C14.905 1.33662 17.3807 0.833496 20.0002 0.833496C22.6516 0.833496 25.1352 1.33662 27.4512 2.34287C29.7672 3.34912 31.7957 4.72273 33.5366 6.4637C35.2776 8.20468 36.6512 10.2331 37.6575 12.5491C38.6637 14.8651 39.1668 17.3488 39.1668 20.0002C39.1668 22.6196 38.6637 25.0953 37.6575 27.4272C36.6512 29.7592 35.2776 31.7957 33.5366 33.5366C31.7957 35.2776 29.7672 36.6512 27.4512 37.6575C25.1352 38.6637 22.6516 39.1668 20.0002 39.1668ZM20.0002 35.2377C20.8307 34.0877 21.5495 32.8897 22.1564 31.6439C22.7634 30.3981 23.2585 29.0724 23.6418 27.6668H16.3585C16.7418 29.0724 17.237 30.3981 17.8439 31.6439C18.4509 32.8897 19.1696 34.0877 20.0002 35.2377ZM15.0168 34.471C14.4418 33.4168 13.9387 32.3227 13.5075 31.1887C13.0762 30.0547 12.7168 28.8807 12.4293 27.6668H6.77516C7.70155 29.2641 8.85954 30.6536 10.2491 31.8356C11.6387 33.0175 13.2279 33.896 15.0168 34.471ZM24.9835 34.471C26.7724 33.896 
28.3616 33.0175 29.7512 31.8356C31.1408 30.6536 32.2988 29.2641 33.2252 27.6668H27.571C27.2835 28.8807 26.9241 30.0547 26.4929 31.1887C26.0616 32.3227 25.5585 33.4168 24.9835 34.471ZM5.146 23.8335H11.6627C11.5668 23.1946 11.495 22.5637 11.447 21.9408C11.3991 21.3179 11.3752 20.671 11.3752 20.0002C11.3752 19.3293 11.3991 18.6825 11.447 18.0595C11.495 17.4366 11.5668 16.8057 11.6627 16.1668H5.146C4.98627 16.8057 4.86648 17.4366 4.78662 18.0595C4.70676 18.6825 4.66683 19.3293 4.66683 20.0002C4.66683 20.671 4.70676 21.3179 4.78662 21.9408C4.86648 22.5637 4.98627 23.1946 5.146 23.8335ZM15.496 23.8335H24.5043C24.6002 23.1946 24.672 22.5637 24.72 21.9408C24.7679 21.3179 24.7918 20.671 24.7918 20.0002C24.7918 19.3293 24.7679 18.6825 24.72 18.0595C24.672 17.4366 24.6002 16.8057 24.5043 16.1668H15.496C15.4002 16.8057 15.3283 17.4366 15.2804 18.0595C15.2325 18.6825 15.2085 19.3293 15.2085 20.0002C15.2085 20.671 15.2325 21.3179 15.2804 21.9408C15.3283 22.5637 15.4002 23.1946 15.496 
23.8335ZM28.3377 23.8335H34.8543C35.0141 23.1946 35.1338 22.5637 35.2137 21.9408C35.2936 21.3179 35.3335 20.671 35.3335 20.0002C35.3335 19.3293 35.2936 18.6825 35.2137 18.0595C35.1338 17.4366 35.0141 16.8057 34.8543 16.1668H28.3377C28.4335 16.8057 28.5054 17.4366 28.5533 18.0595C28.6012 18.6825 28.6252 19.3293 28.6252 20.0002C28.6252 20.671 28.6012 21.3179 28.5533 21.9408C28.5054 22.5637 28.4335 23.1946 28.3377 23.8335ZM27.571 12.3335H33.2252C32.2988 10.7363 31.1408 9.34669 29.7512 8.16475C28.3616 6.9828 26.7724 6.10433 24.9835 5.52933C25.5585 6.5835 26.0616 7.67759 26.4929 8.81162C26.9241 9.94565 27.2835 11.1196 27.571 12.3335ZM16.3585 12.3335H23.6418C23.2585 10.9279 22.7634 9.60225 22.1564 8.35641C21.5495 7.11058 20.8307 5.91266 20.0002 4.76266C19.1696 5.91266 18.4509 7.11058 17.8439 8.35641C17.237 9.60225 16.7418 10.9279 16.3585 12.3335ZM6.77516 12.3335H12.4293C12.7168 11.1196 13.0762 9.94565 13.5075 8.81162C13.9387 7.67759 14.4418 6.5835 15.0168 5.52933C13.2279 6.10433 11.6387 6.9828 10.2491 8.16475C8.85954 
9.34669 7.70155 10.7363 6.77516 12.3335Z" fill="#CFEFFF"></path>
                            </svg>
                        </button>
                    </div>
                </div>
            </div>

            <div class="col d-flex flex-nowrap align-items-center">
                <div class="search-container d-flex align-items-center px-2 position-relative">
                    <button class="search-and-filter-buttons">
                        <svg class="search-icon" width="44" height="44" viewBox="0 0 44 44" fill="none">

                            <path
                                d="M21 29C25.4183 29 29 25.4183 29 21C29 16.5817 25.4183 13 21 13C16.5817 13 13 16.5817 13 21C13 25.4183 16.5817 29 21 29Z"
                                stroke="#ABB7C2" stroke-width="2" />
                            <path d="M31.0002 31L26.7002 26.7" stroke="#ABB7C2" stroke-width="2" />
                        </svg>
                    </button>
                    <input class="search poppins-regular flex-grow-1" type="text" placeholder="Search ..."
                        id="searchInput">
                    <button class="search-clear-btn d-none searchClearBtn" id="searchClearBtn" type="button">
                        ×
                    </button>
                    <button class="search-and-filter-buttons" id="filter-button">

                        <svg id="filter" width="44" height="44" viewBox="0 0 44 44">
                            <path d="M31 14H24" stroke="#ABB7C2" stroke-width="2" />
                            <path d="M20 14H13" stroke="#ABB7C2" stroke-width="2" />

                            <path d="M31 22H22" stroke="#ABB7C2" stroke-width="2" />
                            <path d="M18 22H13" stroke="#ABB7C2" stroke-width="2" />
                            <path d="M31 30H26" stroke="#ABB7C2" stroke-width="2" />
                            <path d="M22 30H13" stroke="#ABB7C2" stroke-width="2" />
                            <path d="M24 12V16" stroke="#ABB7C2" stroke-width="2" />

                            <path d="M18 20V24" stroke="#ABB7C2" stroke-width="2" />
                            <path d="M26 28V32" stroke="#ABB7C2" stroke-width="2" />
                        </svg>
                    </button>
                </div>
                <button class="adminButton ms-2 me-2 px-3 py-1 d-none d-lg-flex"
                    onclick="location.href='@Url.Action("AdminPage", "Admin")'" id="admin-view-button">view as Admin

                </button>
            </div>

            <div class="col-auto flex-nowrap">
                <div>

                    <img class="profile-icon d-none d-xl-block" src="~/imgs/B&W IAU Logo (Horizontal).png"
                        alt="IAU Logo">

                    <img class="profile-icon iau-logo d-sm-block d-xl-none" src="~/imgs/B&W IAU Logo.png"
                        alt="IAU Logo">
                </div>
            </div>

        </div>
    </div>

</header>
@await Html.PartialAsync("_moblieMenu")


<div id="filter-panel" class="filter-panel poppins-regular d-none">
    <div class="filter-column">
        <h3 id="filter-sections-heading">Sections</h3>
        <label><input type="checkbox" class="form-check-input" id="studentsFilter" value="Students"> <span
                id="filter-students">Students</span></label>
        <label><input type="checkbox" class="form-check-input" id="membersFilter" value="Members"> <span
                id="filter-members">Members</span></label>
        <label><input type="checkbox" class="form-check-input" id="enrolledFilter" value="Enrolled Programs"> <span
                id="filter-enrolled-programs">Enrolled Programs</span></label>
    </div>

    <div class="filter-column">
        <h3 id="filter-alphabetical-heading">Alphabetical filter</h3>
        <label><input type="radio" name="alpha" class="form-check-input" id="azFilter" value="A-Z"> <span
                id="filter-az">A-Z</span></label>
        <label><input type="radio" name="alpha" class="form-check-input" id="zaFilter" value="Z-A"> <span
                id="filter-za">Z-A</span></label>
    </div>

    <div class="filter-column">
        <h3 id="filter-issue-date-heading">Issue Date</h3>

        <label><input type="radio" name="dateOption" value="newest" class="form-check-input">
            <span id="filter-newest-oldest">Newest-Oldest</span></label><br>
        <label><input type="radio" name="dateOption" value="oldest" class="form-check-input">
            <span id="filter-oldest-newest">Oldest-Newest</span></label><br>


        <label><input type="radio" name="dateOption" id="specifyRange" value="range" class="form-check-input">
            <span id="filter-specify-range">Specify Range:</span></label><br>

        <div id="dateRangeFields" style="display: none;
margin-top: 10px;">
            <div>
                <label for="fromDate" id="filter-from-label">From:</label>
                <input class="form-control" type="date" id="fromDate">
            </div>
            <div>

                <label for="toDate" id="filter-to-label">To:</label>
                <input class="form-control" type="date" id="toDate">
            </div>
        </div>
    </div>

    <div class="filter-column">
        <h3>Department</h3>
        <div class="multi-select-dropdown-container">
            <div class="multi-select-dropdown">
                <div class="multi-select-button" id="departmentMultiSelectButton">
                    Select Departments <span class="caret">▼</span>
                </div>
                <div class="multi-select-dropdown-content" id="departmentDropdownContent">
                    <label><input type="checkbox" class="form-check-input department-option" value=""> All
                        Departments</label>
                    <label><input type="checkbox" class="form-check-input department-option" value="Reg and Admission">
                        Reg and Admission</label>
                    <label><input type="checkbox" class="form-check-input department-option" value="CCSIT">
                        CCSIT</label>
                    <label><input type="checkbox" class="form-check-input department-option"
                            value="Communication and tech"> Communication and tech</label>
                    <label><input type="checkbox" class="form-check-input department-option" value="Hospital">
                        Hospital</label>
                    <label><input type="checkbox" class="form-check-input department-option" value="Library">
                        Library</label>
                    <label><input type="checkbox" class="form-check-input department-option" value="Students Affairs">
                        Students Affairs</label>
                    <label><input type="checkbox" class="form-check-input department-option" value="Preparetory">
                        Preparetory</label>
                    <label><input type="checkbox" class="form-check-input department-option" value="Academic Affairs">
                        Academic Affairs</label>
                </div>
            </div>
            <input type="hidden" id="departmentFilter" value="">
        </div>
    </div>


    <div class="filter-column">
        <h3 id="filter-type-heading">Type</h3>
        <label><input type="checkbox" class="form-check-input" id="regulationsFilter" value="Regulation"> <span
                id="filter-regulations">Regulations</span></label>
        <label><input type="checkbox" class="form-check-input" id="guidelinesFilter" value="Guidelines"> <span
                id="filter-guidelines">Guidelines</span></label>
        <label><input type="checkbox" class="form-check-input" id="policiesFilter" value="policy"> <span
                id="filter-policies">Policies</span></label>
        <div style="margin-top: 15px;
display: flex;">
            <button type="button" class="apply-btn" onclick="applyFilters()" id="filter-apply-btn">Apply</button>
            <button type="button" class="apply-btn" onclick="clearFilters()" style="background-color: #6c757d;
margin-left: 10px;">Clear</button>
        </div>
    </div>
</div>

<div class="navigation-bar d-none d-lg-flex">

    <div>
        <button class="bar-button" id="homeButton" data-id="homeButton" style="background-color: #2B334F;
border: none;" onclick="navigateToHome(this)">
            <div class="nav-icons svg-container">

            </div>
            <div style="display: flex;align-items: center;margin: 5px;">
                <label class="poppins-regular" id="nav-home-label">Home</label>

            </div>
        </button>

    </div>

    <div>
        <button class="bar-button" id="studentGuides" data-id="studentGuides" style="background-color:#01514F;"
            onclick="navigateToStudentGuides(this)">
            <div class="nav-icons svg-container">


            </div>
            <div class="nav-label">
                <label class="poppins-regular" id="nav-student-guides-label">Student guides & templates</label>
            </div>
        </button>


    </div>

    <div>
        <button class="bar-button" id="studentRulesRegulations" data-id="studentRulesRegulations"
            style="background-color: #4D7160;" onclick="navigateToStudentRules(this)">
            <div class="nav-icons svg-container">


            </div>

            <div class="nav-label">
                <label class="poppins-regular" id="nav-student-rules-label">Student rules & regulations</label>
            </div>
        </button>

    </div>

    <div>
        <button class="bar-button" id="employeeRule" data-id="employeeRule" style="background-color: #4F1C34;"
            onclick="alter(this); navigateToEmployeeRules(this)">
            <div class="nav-icons svg-container">
            </div>
            <div class="nav-label">
                <label class="poppins-regular" id="nav-employee-rules-label">Employees’ rules & regulations</label>
            </div>
        </button>
    </div>


    <div>
        <button class="bar-button" data-id="academicRulesRegulations" style="background-color: #94331C;"
            onclick="navigateToAcademicRules(this)">
            <div class="nav-icons svg-container">

            </div>

<<<<<<< HEAD
        <div>
            <button class="bar-button" id="historyButton" data-id="historyButton" onclick="alter(this); navigateToHistory()" style="background-color: #0F1734; font-size: 1.5em;" >
                <div class="nav-icons svg-container">
                    
                </div>
=======
            <div class="nav-label">
>>>>>>> 05d47c2f

                <label class="poppins-regular" id="nav-academic-rules-label">Academic rules & regulations</label>
            </div>
        </button>


    </div>

    <div>
        <button class="bar-button" id="SavedRulesRegulations" data-id="SavedRulesRegulations"
            style="background-color: #2F3E5F;" onclick="alter(this); navigateToSaved(this)">
            <div class="nav-icons svg-container">

            </div>

            <div class="nav-label">
                <label class="poppins-regular" id="nav-saved-rules-label">Saved rules & regulations</label>

            </div>
        </button>



    </div>

    <div>
        <button class="bar-button" id="historyButton" data-id="historyButton" onclick="alter(this)"
            style="background-color: #0F1734; font-size: 1.5em;">
            <div class="nav-icons svg-container">

            </div>

            <div class="nav-label">
                <label class="poppins-regular" style="word-break: keep-all;" id="nav-history-label">History</label>

            </div>
        </button>


    </div>

</div>



<div class="container-fluid">
    <div class="row justify-content-center g-lg-4 g-md-3 g-sm-2 g-1" style="margin: 0px 40px;">

        @if (Model != null && Model.Any())

        {
            @foreach (var record in Model)
            {
                <!-- Dynamic card -->
                <div class="col-auto medium-card">
                    <div class="card document-card" data-title="@record.RegulationName" data-department="@record.Department"
                        data-section="@(record.Sections != null ? string.Join(",", record.Sections) : "")"
                        data-type="@record.DocumentType" data-version-date="@record.VersionDate">
                        <div class="bookmark" data-record-id="@record.Id" onclick="toggleBookmark(this)"></div>

                        <div class="document-icon" onclick="openPDFPreview()" title="Click to preview PDF">

                        </div>
                        <h2 class="card-title">@record.RegulationName</h2>

                        <p class="card-text d-none">@record.RegulationName @record.Description</p>

                        <div class="info-footer">

                            <div class="action-buttons">
                                <button class="action-btn" onclick="DownloadPdf(@record.Id)" title="Download">

                                    <i class="fas fa-download">
                                        <img src="~/svgs/cards/download-icon.svg" alt="Download" width="31" height="34" />
                                    </i>

                                </button>
                                <button class="action-btn" onclick="showRecordDetailsModal(@record.Id)" title="Information">

                                    <i class="fas fa-info">
                                        <img src="~/svgs/cards/info-icon.svg" alt="Information" class="info-icon" width="31"
                                            height="33" />

                                    </i>
                                </button>
                                <button class="action-btn" onclick="ViewPdf(@record.Id)" title="Read">

                                    <img src="~/svgs/cards/book-icon.svg" alt="Book" width="32" height="34" />
                                </button>
                                <button class="action-btn" onclick="handleAction('chat')" id="card-chat-icon" title="Chat">
                                    <i class="fas fa-comments">
                                        <img src="~/svgs/cards/chat-icon.svg" alt="Chat" width="32" height="34" />

                                    </i>
                                </button>
                            </div>
                        </div>
                    </div>
                </div>
            }
        }

        else
        {
            <div class="col-12 text-center">
                <div class="card">

                    <div class="card-body">
                        <h3 id="no-records-heading">No records found</h3>
                        <p id="no-records-message">There are currently no rules and regulations available.</p>
                    </div>

                </div>
            </div>
        }

    </div>
</div>

<div class="chatbot-container">
    <div class="chat-icon" id="chat-icon">
        <img src="~/svgs/chatbot/chatbot-large.svg" width="80" height="80" />

    </div>

    <div class="chat-box" id="chat-box">
        <div class="chat-header">
            <div class="chat-title">
                <img src="~/svgs/chatbot/chatbot-header.svg" width="24" height="24" />
                <span id="chatbot-name">Chat with Mr. Kabsa</span>

            </div>
            <button class="chat-close" id="chat-close">
                <img src="~/svgs/chatbot/close-icon.svg" width="24" height="24" />
            </button>
        </div>

        <div class="chat-messages" id="chat-messages">

            <div class="message bot-message" id="chatbot-initial-message">Hi, how can I help you today?</div>
        </div>

        <div class="chat-input">
            <input type="text" id="message-input" placeholder="Type your message...">
            <button id="send-button">

                <img src="~/svgs/chatbot/send-icon.svg" width="24" height="24" />
            </button>
        </div>
    </div>
</div>

<div class="modal fade" id="recordDetailsModal" tabindex="-1" aria-labelledby="recordDetailsModalLabel"
    aria-hidden="true">
    <div class="modal-dialog modal-lg">
        <div class="modal-content">

            <div class="modal-header">
                <h5 class="modal-title" id="modal-title-regulation-details">
                    Regulation Details
                </h5>
                <button type="button" class="btn-close" data-bs-dismiss="modal" aria-label="Close">

                    <img src="~/svgs/cards/close.svg" width="24" height="24" />
                </button>
            </div>
            <div class="modal-body">
                <div id="modalRecordDetails">

                    <div class="spinner-container">
                        <div class="spinner-border" role="status">

                            <span class="visually-hidden" id="modal-loading-spinner-text">Loading...</span>
                        </div>
                        <p class="mt-3" id="modal-loading-message">Loading record details...</p>
                    </div>


                </div>
            </div>


        </div>
    </div>
</div><|MERGE_RESOLUTION|>--- conflicted
+++ resolved
@@ -273,46 +273,37 @@
 
             </div>
 
-<<<<<<< HEAD
+            <div class="nav-label">
+
+                <label class="poppins-regular" id="nav-academic-rules-label">Academic rules & regulations</label>
+            </div>
+        </button>
+
+
+    </div>
+
+    <div>
+        <button class="bar-button" id="SavedRulesRegulations" data-id="SavedRulesRegulations"
+            style="background-color: #2F3E5F;" onclick="alter(this); navigateToSaved(this)">
+            <div class="nav-icons svg-container">
+
+            </div>
+
+            <div class="nav-label">
+                <label class="poppins-regular" id="nav-saved-rules-label">Saved rules & regulations</label>
+
+            </div>
+        </button>
+
+
+
+    </div>
+
         <div>
             <button class="bar-button" id="historyButton" data-id="historyButton" onclick="alter(this); navigateToHistory()" style="background-color: #0F1734; font-size: 1.5em;" >
                 <div class="nav-icons svg-container">
                     
                 </div>
-=======
-            <div class="nav-label">
->>>>>>> 05d47c2f
-
-                <label class="poppins-regular" id="nav-academic-rules-label">Academic rules & regulations</label>
-            </div>
-        </button>
-
-
-    </div>
-
-    <div>
-        <button class="bar-button" id="SavedRulesRegulations" data-id="SavedRulesRegulations"
-            style="background-color: #2F3E5F;" onclick="alter(this); navigateToSaved(this)">
-            <div class="nav-icons svg-container">
-
-            </div>
-
-            <div class="nav-label">
-                <label class="poppins-regular" id="nav-saved-rules-label">Saved rules & regulations</label>
-
-            </div>
-        </button>
-
-
-
-    </div>
-
-    <div>
-        <button class="bar-button" id="historyButton" data-id="historyButton" onclick="alter(this)"
-            style="background-color: #0F1734; font-size: 1.5em;">
-            <div class="nav-icons svg-container">
-
-            </div>
 
             <div class="nav-label">
                 <label class="poppins-regular" style="word-break: keep-all;" id="nav-history-label">History</label>
