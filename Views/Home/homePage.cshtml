--- conflicted
+++ resolved
@@ -136,7 +136,11 @@
                         <!--------------------- Admin Button ------------------->
                         <div class="d-none d-lg-block d-xl-block">
 
-<<<<<<< HEAD
+                            <button class="desktop-logo logo header-nav d-none d-lg-flex"
+                                onclick="location.href='@Url.Action("AdminPage", "Admin")'">
+                                <img src="~/svgs/nav-buttons/Normal-AdminView.svg" alt="Admin" width="36" height="36" />
+                                <span class="poppins-regular" id="admin-view-button">view as Editor</span>
+
                         </button>
                     
                     </div>
@@ -156,16 +160,6 @@
                             </button>
                         </div>
                     }
-=======
-                            <button class="desktop-logo logo header-nav d-none d-lg-flex"
-                                onclick="location.href='@Url.Action("AdminPage", "Admin")'">
-                                <img src="~/svgs/nav-buttons/Normal-AdminView.svg" alt="Admin" width="36" height="36" />
-                                <span class="poppins-regular" id="admin-view-button">view as Editor</span>
-
-                            </button>
-
-                        </div>
->>>>>>> 3221e1db
                     }
                 </div>
             </div>
