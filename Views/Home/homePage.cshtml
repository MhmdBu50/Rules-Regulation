--- conflicted
+++ resolved
@@ -360,70 +360,6 @@
                                 </button>
                                 <button class="action-btn" onclick="ViewPdf(@record.Id)" title="Read">
 
-<<<<<<< HEAD
-    <div class="container-fluid">
-        <div class="row justify-content-center g-lg-4 g-md-3 g-sm-2 g-1" style="margin: 0px 40px;">
-
-            @if (Model != null && Model.Any())
-           
-  {
-                @foreach (var record in Model)
-                {
-                    <div class="col-auto medium-card" 
-                         data-department="@record.Department" 
-                         data-section="@record.Sections" 
-                         data-type="@record.DocumentType" 
-                         data-version-date="@record.VersionDate">
-                  
-       <div class="card document-card">
-                            <div class="bookmark" data-record-id="@record.Id" onclick="toggleBookmark(this)"></div>
-                            <div class="document-icon" onclick="openPDFPreview()" title="Click to preview PDF">
-                                <div class="pdf-thumbnail-container">
-                                    <div class="thumbnail-loading" id="loading-@record.Id">
-                                        <div class="spinner"></div>
-                                    </div>
-                                    <img class="pdf-thumbnail" 
-                                    id="thumbnail-@record.Id"
-                                    data-record-id="@record.Id"
-                                    style="display:none;" 
-                                    alt="PDF Thumbnail" />
-                                </div>
-                            </div>
-                            <h2 class="card-title">@record.RegulationName</h2>
-                            
-                            <p class="card-text d-none">@record.RegulationName @record.Description</p>
-
-                            <div class="info-footer">
-      
-                           <div class="action-buttons">
-                                    <button class="action-btn" onclick="DownloadPdf(@record.Id)" title="Download">
-                                  
-       <i class="fas fa-download">
-                                            <img src="~/svgs/cards/download-icon.svg" alt="Download" width="31" height="34" />
-                                        </i>
-   
-                                  </button>
-                                    <button class="action-btn" onclick="showRecordDetailsModal(@record.Id)" title="Information">
-                            
-             <i class="fas fa-info">
-                                            <img src="~/svgs/cards/info-icon.svg" alt="Information" class="info-icon" width="31" height="33" />
-                                    
-     </i>
-                                    </button>
-                                    <button class="action-btn" onclick="ViewPdf(@record.Id)" title="Read">
-                     
-                    <img src="~/svgs/cards/book-icon.svg" alt="Book" width="32" height="34" />
-                                    </button>
-                                    <button class="action-btn" onclick="handleAction('chat')" id="card-chat-icon" 
-title="Chat">
-                                        <i class="fas fa-comments">
-                                            <img src="~/svgs/cards/chat-icon.svg" alt="Chat" width="32" height="34" />
-         
-                                 </i>
-                                    </button>
-                                </div>
- 
-=======
                                     <img src="~/svgs/cards/book-icon.svg" alt="Book" width="32" height="34" />
                                 </button>
                                 <button class="action-btn" onclick="handleAction('chat')" id="card-chat-icon" title="Chat">
@@ -432,7 +368,6 @@
 
                                     </i>
                                 </button>
->>>>>>> 65aca95a
                             </div>
                         </div>
                     </div>
