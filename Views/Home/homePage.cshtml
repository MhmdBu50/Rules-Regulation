@model List<dynamic>

<!-- this is the home page, it is the main point of the website and that would the users will benefit of
it contains various things like search with filter and only for the admin, the view admin page will appear
there's a navigation bar and after that the rules and regualtions appears   -->
@{
    ViewData["Title"] = "Home Page";
    Layout = "~/Views/Shared/_Layout.cshtml";
    @await Html.PartialAsync("_svgsTemplate")
}

@section Styles {
    <link rel="stylesheet" href="~/css/style.css">
    <link rel="stylesheet" href="~/css/homePage.css">
    <link rel="stylesheet" href="~/css/Homepage-DocCard.css">
}

@section Scripts{
    <script src="@Url.Content("https://cdn.jsdelivr.net/npm/fitty@2.3.6/dist/fitty.min.js")"></script>
    <script src="@Url.Content("~/js/card-animations.js")"></script>
    <script src="@Url.Content("~/lib/bootstrap/dist/js/bootstrap.js")"></script>
    <script src="@Url.Content("~/js/homePage.js")"></script>
    <script src="@Url.Content("~/js/moblieMenu.js")"></script>
    
    <script>
        function showRecordDetailsModal(recordId) {
            // Show toast notification
            if (typeof showToast === 'function') {
                showToast('Showing information...');
            }
            
            // Show the modal
            const modal = new bootstrap.Modal(document.getElementById('recordDetailsModal'));
            const modalBody = document.getElementById('modalRecordDetails');
            
            // Reset modal content with loading spinner
            modalBody.innerHTML = `
                <div class="text-center">
                    <div class="spinner-border" role="status">
                        <span class="visually-hidden">Loading...</span>
                    </div>
                    <p class="mt-2">Loading record details...</p>
                </div>
            `;
            
            // Show the modal
            modal.show();
            
            // Make AJAX call to get record details
            fetch('/Home/GetRecordDetails?id=' + recordId)
                .then(response => {
                    if (!response.ok) {
                        throw new Error('Failed to load record details');
                    }
                    return response.text();
                })
                .then(data => {
                    modalBody.innerHTML = data;
                })
                .catch(error => {
                    console.error('Error loading record details:', error);
                    modalBody.innerHTML = `
                        <div class="alert alert-danger" role="alert">
                            <h6>Error Loading Details</h6>
                            <p>Sorry, we couldn't load the record details. Please try again later.</p>
                        </div>
                    `;
                });
        }
    </script>
}

    <header class="menu">
        <div class="container-fluid h-100 bootstrap-wrapper">
            <div class="row align-items-center h-100 g-0">
                <!-- Left Section - Logo/Hamburger -->
                <div class="col-auto">
                    <div class="d-flex align-items-center">
                        <!-- Hamburger for mobile -->
                        <button id="burgerBtn" class="navbar-toggler d-lg-none me-2" style="margin-left: 15px;" type="button">
                            <img src="~/svgs/navigation/hamburger-menu.svg" alt="Menu" width="36" height="36" />
                        </button>

                        <!-- Desktop language change Logo -->
                        <!-- inline SVGs are used due to css styling reasons -->
                        <svg class="desktop-logo logo" width="33" height="33" viewBox="0 0 40 40" fill="none"
                            xmlns="http://www.w3.org/2000/svg">
                            <path
                                d="M20.0002 39.1668C17.3807 39.1668 14.905 38.6637 12.5731 37.6575C10.2411 36.6512 8.20468 35.2776 6.4637 33.5366C4.72273 31.7957 3.34912 29.7592 2.34287 27.4272C1.33662 25.0953 0.833496 22.6196 0.833496 20.0002C0.833496 17.3488 1.33662 14.8651 2.34287 12.5491C3.34912 10.2331 4.72273 8.20468 6.4637 6.4637C8.20468 4.72273 10.2411 3.34912 12.5731 2.34287C14.905 1.33662 17.3807 0.833496 20.0002 0.833496C22.6516 0.833496 25.1352 1.33662 27.4512 2.34287C29.7672 3.34912 31.7957 4.72273 33.5366 6.4637C35.2776 8.20468 36.6512 10.2331 37.6575 12.5491C38.6637 14.8651 39.1668 17.3488 39.1668 20.0002C39.1668 22.6196 38.6637 25.0953 37.6575 27.4272C36.6512 29.7592 35.2776 31.7957 33.5366 33.5366C31.7957 35.2776 29.7672 36.6512 27.4512 37.6575C25.1352 38.6637 22.6516 39.1668 20.0002 39.1668ZM20.0002 35.2377C20.8307 34.0877 21.5495 32.8897 22.1564 31.6439C22.7634 30.3981 23.2585 29.0724 23.6418 27.6668H16.3585C16.7418 29.0724 17.237 30.3981 17.8439 31.6439C18.4509 32.8897 19.1696 34.0877 20.0002 35.2377ZM15.0168 34.471C14.4418 33.4168 13.9387 32.3227 13.5075 31.1887C13.0762 30.0547 12.7168 28.8807 12.4293 27.6668H6.77516C7.70155 29.2641 8.85954 30.6536 10.2491 31.8356C11.6387 33.0175 13.2279 33.896 15.0168 34.471ZM24.9835 34.471C26.7724 33.896 28.3616 33.0175 29.7512 31.8356C31.1408 30.6536 32.2988 29.2641 33.2252 27.6668H27.571C27.2835 28.8807 26.9241 30.0547 26.4929 31.1887C26.0616 32.3227 25.5585 33.4168 24.9835 34.471ZM5.146 23.8335H11.6627C11.5668 23.1946 11.495 22.5637 11.447 21.9408C11.3991 21.3179 11.3752 20.671 11.3752 20.0002C11.3752 19.3293 11.3991 18.6825 11.447 18.0595C11.495 17.4366 11.5668 16.8057 11.6627 16.1668H5.146C4.98627 16.8057 4.86648 17.4366 4.78662 18.0595C4.70676 18.6825 4.66683 19.3293 4.66683 20.0002C4.66683 20.671 4.70676 21.3179 4.78662 21.9408C4.86648 22.5637 4.98627 23.1946 5.146 23.8335ZM15.496 23.8335H24.5043C24.6002 23.1946 24.672 22.5637 24.72 21.9408C24.7679 21.3179 24.7918 20.671 24.7918 20.0002C24.7918 19.3293 24.7679 18.6825 24.72 18.0595C24.672 17.4366 24.6002 16.8057 24.5043 16.1668H15.496C15.4002 16.8057 15.3283 17.4366 15.2804 18.0595C15.2325 18.6825 15.2085 19.3293 15.2085 20.0002C15.2085 20.671 15.2325 21.3179 15.2804 21.9408C15.3283 22.5637 15.4002 23.1946 15.496 23.8335ZM28.3377 23.8335H34.8543C35.0141 23.1946 35.1338 22.5637 35.2137 21.9408C35.2936 21.3179 35.3335 20.671 35.3335 20.0002C35.3335 19.3293 35.2936 18.6825 35.2137 18.0595C35.1338 17.4366 35.0141 16.8057 34.8543 16.1668H28.3377C28.4335 16.8057 28.5054 17.4366 28.5533 18.0595C28.6012 18.6825 28.6252 19.3293 28.6252 20.0002C28.6252 20.671 28.6012 21.3179 28.5533 21.9408C28.5054 22.5637 28.4335 23.1946 28.3377 23.8335ZM27.571 12.3335H33.2252C32.2988 10.7363 31.1408 9.34669 29.7512 8.16475C28.3616 6.9828 26.7724 6.10433 24.9835 5.52933C25.5585 6.5835 26.0616 7.67759 26.4929 8.81162C26.9241 9.94565 27.2835 11.1196 27.571 12.3335ZM16.3585 12.3335H23.6418C23.2585 10.9279 22.7634 9.60225 22.1564 8.35641C21.5495 7.11058 20.8307 5.91266 20.0002 4.76266C19.1696 5.91266 18.4509 7.11058 17.8439 8.35641C17.237 9.60225 16.7418 10.9279 16.3585 12.3335ZM6.77516 12.3335H12.4293C12.7168 11.1196 13.0762 9.94565 13.5075 8.81162C13.9387 7.67759 14.4418 6.5835 15.0168 5.52933C13.2279 6.10433 11.6387 6.9828 10.2491 8.16475C8.85954 9.34669 7.70155 10.7363 6.77516 12.3335Z"
                                fill="#CFEFFF" />
                        </svg>
                    </div>
                </div>

                <!-- Middle Section - Search -->
                <div class="col d-flex flex-nowrap align-items-center">
                    <div class="search-container d-flex align-items-center px-2">
                        <button class="search-and-filter-buttons">
                            <svg class="search-icon" width="44" height="44" viewBox="0 0 44 44" fill="none">
                                <path
                                    d="M21 29C25.4183 29 29 25.4183 29 21C29 16.5817 25.4183 13 21 13C16.5817 13 13 16.5817 13 21C13 25.4183 16.5817 29 21 29Z"
                                    stroke="#ABB7C2" stroke-width="2" />
                                <path d="M31.0002 31L26.7002 26.7" stroke="#ABB7C2" stroke-width="2" />
                            </svg>                        </button>
                        <input class="search poppins-regular flex-grow-1" type="text" placeholder="Search ...">
                        <button class="search-and-filter-buttons" id="filter-button">
                            <svg id="filter" width="44" height="44" viewBox="0 0 44 44">
                                <path d="M31 14H24" stroke="#ABB7C2" stroke-width="2" />
                                <path d="M20 14H13" stroke="#ABB7C2" stroke-width="2" />
                                <path d="M31 22H22" stroke="#ABB7C2" stroke-width="2" />
                                <path d="M18 22H13" stroke="#ABB7C2" stroke-width="2" />
                                <path d="M31 30H26" stroke="#ABB7C2" stroke-width="2" />
                                <path d="M22 30H13" stroke="#ABB7C2" stroke-width="2" />
                                <path d="M24 12V16" stroke="#ABB7C2" stroke-width="2" />
                                <path d="M18 20V24" stroke="#ABB7C2" stroke-width="2" />
                                <path d="M26 28V32" stroke="#ABB7C2" stroke-width="2" />
                            </svg>                        </button>
                    </div>
                    <!-- Admin button (visible only for permited users) -->
                    <button class="adminButton ms-2 px-3 py-1 d-none d-lg-flex" onclick="location.href='@Url.Action("AdminPage", "Admin")'">view as Admin
                    </button>
                </div>

                <!-- Right Section - University logo -->
                <div class="col-auto flex-nowrap">
                    <div>
                        <!-- PNG version for large screens -->
                        <img class="profile-icon d-none d-xl-block" src="~/imgs/B&W IAU Logo (Horizontal).png"
                            alt="IAU Logo">

                        <!-- SVG version for smaller screens -->
                        <img class="profile-icon iau-logo d-sm-block d-xl-none" src="~/imgs/B&W IAU Logo.png"
                            alt="IAU Logo">
                    </div>
                </div>
            </div>
        </div>

        <!-- Mobile menu (hidden by default) -->

    </header>
    <!-- Mobile menu (hidden by default) -->
    @await Html.PartialAsync("_moblieMenu")
    

    <!--filter section-->
    <div id="filter-panel" class="filter-panel poppins-regular d-none">
        <div class="filter-column">
            <h3>Sections</h3>
            <label><input type="checkbox" class="form-check-input"> Students</label>
            <label><input type="checkbox" class="form-check-input"> Members</label>
            <label><input type="checkbox" class="form-check-input"> Enrolled Programes</label>
        </div>

        <div class="filter-column">
            <h3>Alphabetical filter</h3>
            <label><input type="radio" name="alpha" class="form-check-input"> A-Z</label>
            <label><input type="radio" name="alpha" class="form-check-input"> Z-A</label>
        </div>

        <div class="filter-column">
            <h3>Issue Date</h3>

            <label><input type="radio" name="dateOption" value="newest" class="form-check-input">
                Newest-Oldest</label><br>
            <label><input type="radio" name="dateOption" value="oldest" class="form-check-input">
                Oldest-Newest</label><br>

            <label><input type="radio" name="dateOption" id="specifyRange" value="range" class="form-check-input">
                Specify Range:</label><br>

            <div id="dateRangeFields" style="display: none; margin-top: 10px;">
                <div>
                    <label for="fromDate">From:</label>
                    <input class="form-control" type="date" id="fromDate">
                </div>
                <div>
                    <label for="toDate">To:</label>
                    <input class="form-control" type="date" id="toDate">
                </div>
            </div>
        </div>

        <div class="filter-column">
            <h3>Responsible Entity</h3>
            <label><input type="checkbox" class="form-check-input"> University Councils</label>
            <label><input type="checkbox" class="form-check-input"> University Vice Presidents</label>
            <label><input type="checkbox" class="form-check-input"> Deanships</label>
            <label><input type="checkbox" class="form-check-input"> Other Responsible Entity</label>
        </div>

        <div class="filter-column">
            <h3>Type</h3>
            <label><input type="checkbox" class="form-check-input"> Regulations</label>
            <label><input type="checkbox" class="form-check-input"> Guidelines</label>
            <label><input type="checkbox" class="form-check-input"> Policies</label>
            <button class="apply-btn">Apply</button>
        </div>

    </div>

    <!--Navigation bar (Desktop)-->
    <div class="navigation-bar d-none d-lg-flex">

        <!--Nav-bar Home button-->
        <div>
            <button class="bar-button nav-icons" id="homeButton" data-id="homeButton" style="background-color: #2B334F; border: none;" onclick="alter(this); location.href='@Url.Action("homePage", "Home")'">
                <div class="nav-icons svg-container">
                
                </div>
                <div>
                    <label class="poppins-regular">Home</label>
                </div>  
            </button>

        </div>

        <!--Nav-bar Students guides & templates button-->
        <div>
            <button class="bar-button" id="studentGuides" data-id="studentGuides" style="background-color:#01514F;" onclick="alter(this)">
                <div class="nav-icons svg-container">
                    
                </div>
                <div class="nav-label">
                    <label class="poppins-regular">Student guides & templates</label>
                </div>
            </button>

        </div>

        <!--Student rules & regulations button-->
        <div>
            <button class="bar-button" id="studentRulesRegulations" data-id="studentRulesRegulations" style="background-color: #4D7160;" onclick="alter(this)">
                <div class="nav-icons svg-container">
                    
                </div>

                <div class="nav-label">
                    <label class="poppins-regular">Student rules & regulations</label>
                </div>
            </button>

        </div>

        <!--Employees' rules & regulations button-->
        <div>
            <button class="bar-button" data-id="employeeRule"  style="background-color: #4F1C34;" onclick="alter(this)">
                <div class="nav-icons svg-container">
                    
                </div>

                <div class="nav-label">
                    <label class="poppins-regular">Employees’ rules & regulations</label>
                </div>
            </button>


        </div>

        <!--Academic rules & regulations button-->
        <div>
            <button class="bar-button" data-id="academicRulesRegulations" style="background-color: #94331C;" onclick="alter(this)">
                <div class="nav-icons svg-container">
                    
                </div>

                <div class="nav-label">
                    <label class="poppins-regular">Academic rules & regulations</label>
                </div>
            </button>


        </div>

        <!--Saved rules & regulations button-->
        <div>
            <button class="bar-button" id="SavedRulesRegulations" data-id="SavedRulesRegulations" style="background-color: #2F3E5F;" onclick="alter(this)">
                <div class="nav-icons svg-container">
                    
                </div>

                <div class="nav-label">
                    <label class="poppins-regular">Saved rules & regulations</label>
                </div>
            </button>



        </div>

        <!--History button-->
        <div>
            <button class="bar-button" id="historyButton" data-id="historyButton" onclick="alter(this)" style="background-color: #0F1734; font-size: 1.5em;" >
                <div class="nav-icons svg-container">
                    
                </div>

                <div class="nav-label">
                    <label class="poppins-regular" style="word-break: keep-all;">History</label>
                </div>
            </button>


        </div>

    </div>



    <!--  Dynamic cards from database  -->
    <div class="container-fluid">
        <div class="row justify-content-center g-lg-4 g-md-3 g-sm-2 g-1" style="margin: 0px 40px;">

            @if (Model != null && Model.Any())
            {
                @foreach (var record in Model)
                {
                    <!-- Dynamic card -->
                    <div class="col-auto medium-card">
                        <div class="card document-card">
                            <div class="bookmark" onclick="toggleBookmark(this)"></div>

                            <div class="document-icon" onclick="openPDFPreview()" title="Click to preview PDF">
                            </div>
                            <!-- Title of the card from database -->
                            <h2 class="card-title">@record.RegulationName</h2>

                            <div class="info-footer">
                                <div class="action-buttons">
                                    <button class="action-btn" onclick="DownloadPdf(@record.Id)" title="Download">
                                        <i class="fas fa-download">
                                            <img src="~/svgs/cards/download-icon.svg" alt="Download" width="31" height="34" />
                                        </i>
                                    </button>
                                    <button class="action-btn" onclick="showRecordDetailsModal(@record.Id)" title="Information">
                                        <i class="fas fa-info">
                                            <img src="~/svgs/cards/info-icon.svg" alt="Information" class="info-icon" width="31" height="33" />
                                        </i>
                                    </button>
                                    <button class="action-btn" onclick="handleAction('read')" title="Read">
                                        <i class="fas fa-book-open"><img src="~/svgs/cards/book-icon.svg" alt="Book" width="32" height="34" />
                                        </i>
                                    </button>
                                    <button class="action-btn" onclick="handleAction('chat')" title="Chat">
                                        <i class="fas fa-comments">
                                            <img src="~/svgs/cards/chat-icon.svg" alt="Chat" width="32" height="34" />
                                        </i>
                                    </button>
                                </div>
                            </div>
                        </div>
                    </div>
                }
            }
            else
            {
                <!-- No records message for testing wefkjmwef -->
                <div class="col-12 text-center">
                    <div class="card">
                        <div class="card-body">
                            <h3>No records found</h3>
                            <p>There are currently no rules and regulations available.</p>
                        </div>
                    </div>
                </div>
            }

        </div>
<<<<<<< HEAD
    </div>
 
=======

>>>>>>> 2b8ea892
    <!-- Chatbot Section -->
    <div class="chatbot-container">
        <div class="chat-icon" id="chat-icon">
            <img src="~/svgs/chatbot/chatbot-large.svg" width="80" height="80" />
        </div>

        <div class="chat-box" id="chat-box">
            <div class="chat-header">
                <div class="chat-title">
                    <img src="~/svgs/chatbot/chatbot-header.svg" width="24" height="24" />
                    <span>Chat with Mr. Kabsa</span>
                </div>
                <button class="chat-close" id="chat-close">
                    <img src="~/svgs/chatbot/close-icon.svg" width="24" height="24" />
                </button>
            </div>

            <div class="chat-messages" id="chat-messages">
                <div class="message bot-message">Hi, how can I help you today?</div>
            </div>

            <div class="chat-input">
                <input type="text" id="message-input" placeholder="Type your message...">
                <button id="send-button">
                    <img src="~/svgs/chatbot/send-icon.svg" width="24" height="24" />
                </button>
            </div>
        </div>
    </div>

<<<<<<< HEAD
<!-- Record Details Modal -->
<div class="modal fade" id="recordDetailsModal" tabindex="-1" aria-labelledby="recordDetailsModalLabel" aria-hidden="true">
    <div class="modal-dialog modal-lg">
        <div class="modal-content">
            <div class="modal-header">
                <h5 class="modal-title" id="recordDetailsModalLabel">Record Details</h5>
                <button type="button" class="btn-close" data-bs-dismiss="modal" aria-label="Close"></button>
            </div>
            <div class="modal-body">
                <div id="modalRecordDetails">
                    <!-- Record details will be loaded here -->
                    <div class="text-center">
                        <div class="spinner-border" role="status">
                            <span class="visually-hidden">Loading...</span>
                        </div>
                        <p class="mt-2">Loading record details...</p>
                    </div>
                </div>
            </div>
            <div class="modal-footer">
                <button type="button" class="btn btn-secondary" data-bs-dismiss="modal">Close</button>
            </div>
        </div>
    </div>
</div>
=======


>>>>>>> 2b8ea892
<|MERGE_RESOLUTION|>--- conflicted
+++ resolved
@@ -366,12 +366,8 @@
             }
 
         </div>
-<<<<<<< HEAD
     </div>
  
-=======
-
->>>>>>> 2b8ea892
     <!-- Chatbot Section -->
     <div class="chatbot-container">
         <div class="chat-icon" id="chat-icon">
@@ -402,7 +398,6 @@
         </div>
     </div>
 
-<<<<<<< HEAD
 <!-- Record Details Modal -->
 <div class="modal fade" id="recordDetailsModal" tabindex="-1" aria-labelledby="recordDetailsModalLabel" aria-hidden="true">
     <div class="modal-dialog modal-lg">
@@ -427,8 +422,4 @@
             </div>
         </div>
     </div>
-</div>
-=======
-
-
->>>>>>> 2b8ea892
+</div>