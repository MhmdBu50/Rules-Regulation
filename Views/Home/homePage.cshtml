@model List<dynamic>

@{
    ViewData["Title"] = "Home Page";
    Layout = "~/Views/Shared/_Layout.cshtml";
    @await Html.PartialAsync("_svgsTemplate")
}

@section Styles {
    <link rel="stylesheet" href="~/css/style.css">
    <link rel="stylesheet" href="~/css/homePage.css">
    <link rel="stylesheet" href="~/css/HomePage-docCard.css">
        <link rel="stylesheet" href="~/css/_RecordDetails.css">
        <link rel="stylesheet" href="~/css/_rtl_styles.css" />
        <link rel="stylesheet" href="~/css/multi-select-dropdown.css" />

}

@section Scripts{
    <script src="@Url.Content("https://cdn.jsdelivr.net/npm/fitty@2.3.6/dist/fitty.min.js")"></script>
    <script src="@Url.Content("~/js/card-animations.js")"></script>
    <script src="@Url.Content("~/lib/bootstrap/dist/js/bootstrap.js")"></script>
    <script src="@Url.Content("~/js/HomePage.js")"></script>
    <script src="@Url.Content("~/js/moblieMenu.js")"></script>
    <script src="@Url.Content("~/js/recordDetailsModal.js")"></script>
    <script src="@Url.Content("~/js/multi-select-dropdown.js")"></script>
    <script src="@Url.Content("~/js/homePageFilters.js")"></script>
    <script src="@Url.Content("~/js/savedFunctions.js")"></script>
    <script src="@Url.Content("~/js/searchFunctionality.js")"></script>
}

    <header class="menu">
    
    <div class="container-fluid h-100 bootstrap-wrapper">
            <div class="row align-items-center h-100 g-0">
                <div class="col-auto">
                    <div class="d-flex align-items-center">
                 
        <button id="burgerBtn" class="navbar-toggler d-lg-none me-2" style="margin-left: 15px;"
type="button">
                            <img src="~/svgs/navigation/hamburger-menu.svg" alt="Menu" width="36" height="36" />
                        </button>

                        <div class="language-switcher-container">
        <button id="language-toggle" class="language-toggle-btn">
            <svg class="desktop-logo logo" width="33" height="33" viewBox="0 0 40 40" fill="none" xmlns="http://www.w3.org/2000/svg">
                <path d="M20.0002 39.1668C17.3807 39.1668 14.905 38.6637 12.5731 37.6575C10.2411 36.6512 8.20468 35.2776 6.4637 33.5366C4.72273 31.7957 3.34912 29.7592 2.34287 27.4272C1.33662 25.0953 0.833496 22.6196 0.833496 20.0002C0.833496 17.3488 1.33662 14.8651 2.34287 
12.5491C3.34912 10.2331 4.72273 8.20468 6.4637 6.4637C8.20468 4.72273 10.2411 3.34912 12.5731 2.34287C14.905 1.33662 17.3807 0.833496 20.0002 0.833496C22.6516 0.833496 25.1352 1.33662 27.4512 2.34287C29.7672 3.34912 31.7957 4.72273 33.5366 6.4637C35.2776 8.20468 36.6512 10.2331 37.6575 12.5491C38.6637 14.8651 39.1668 17.3488 39.1668 20.0002C39.1668 22.6196 38.6637 25.0953 37.6575 27.4272C36.6512 29.7592 35.2776 31.7957 33.5366 33.5366C31.7957 35.2776 29.7672 36.6512 27.4512 37.6575C25.1352 38.6637 22.6516 39.1668 20.0002 39.1668ZM20.0002 35.2377C20.8307 34.0877 21.5495 32.8897 22.1564 31.6439C22.7634 30.3981 23.2585 29.0724 23.6418 27.6668H16.3585C16.7418 29.0724 17.237 30.3981 17.8439 31.6439C18.4509 32.8897 19.1696 34.0877 20.0002 35.2377ZM15.0168 34.471C14.4418 33.4168 13.9387 32.3227 13.5075 31.1887C13.0762 30.0547 12.7168 28.8807 12.4293 27.6668H6.77516C7.70155 29.2641 8.85954 30.6536 10.2491 31.8356C11.6387 33.0175 13.2279 33.896 15.0168 34.471ZM24.9835 34.471C26.7724 33.896 
28.3616 33.0175 29.7512 31.8356C31.1408 30.6536 32.2988 29.2641 33.2252 27.6668H27.571C27.2835 28.8807 26.9241 30.0547 26.4929 31.1887C26.0616 32.3227 25.5585 33.4168 24.9835 34.471ZM5.146 23.8335H11.6627C11.5668 23.1946 11.495 22.5637 11.447 21.9408C11.3991 21.3179 11.3752 20.671 11.3752 20.0002C11.3752 19.3293 11.3991 18.6825 11.447 18.0595C11.495 17.4366 11.5668 16.8057 11.6627 16.1668H5.146C4.98627 16.8057 4.86648 17.4366 4.78662 18.0595C4.70676 18.6825 4.66683 19.3293 4.66683 20.0002C4.66683 20.671 4.70676 21.3179 4.78662 21.9408C4.86648 22.5637 4.98627 23.1946 5.146 23.8335ZM15.496 23.8335H24.5043C24.6002 23.1946 24.672 22.5637 24.72 21.9408C24.7679 21.3179 24.7918 20.671 24.7918 20.0002C24.7918 19.3293 24.7679 18.6825 24.72 18.0595C24.672 17.4366 24.6002 16.8057 24.5043 16.1668H15.496C15.4002 16.8057 15.3283 17.4366 15.2804 18.0595C15.2325 18.6825 15.2085 19.3293 15.2085 20.0002C15.2085 20.671 15.2325 21.3179 15.2804 21.9408C15.3283 22.5637 15.4002 23.1946 15.496 
23.8335ZM28.3377 23.8335H34.8543C35.0141 23.1946 35.1338 22.5637 35.2137 21.9408C35.2936 21.3179 35.3335 20.671 35.3335 20.0002C35.3335 19.3293 35.2936 18.6825 35.2137 18.0595C35.1338 17.4366 35.0141 16.8057 34.8543 16.1668H28.3377C28.4335 16.8057 28.5054 17.4366 28.5533 18.0595C28.6012 18.6825 28.6252 19.3293 28.6252 20.0002C28.6252 20.671 28.6012 21.3179 28.5533 21.9408C28.5054 22.5637 28.4335 23.1946 28.3377 23.8335ZM27.571 12.3335H33.2252C32.2988 10.7363 31.1408 9.34669 29.7512 8.16475C28.3616 6.9828 26.7724 6.10433 24.9835 5.52933C25.5585 6.5835 26.0616 7.67759 26.4929 8.81162C26.9241 9.94565 27.2835 11.1196 27.571 12.3335ZM16.3585 12.3335H23.6418C23.2585 10.9279 22.7634 9.60225 22.1564 8.35641C21.5495 7.11058 20.8307 5.91266 20.0002 4.76266C19.1696 5.91266 18.4509 7.11058 17.8439 8.35641C17.237 9.60225 16.7418 10.9279 16.3585 12.3335ZM6.77516 12.3335H12.4293C12.7168 11.1196 13.0762 9.94565 13.5075 8.81162C13.9387 7.67759 14.4418 6.5835 15.0168 5.52933C13.2279 6.10433 11.6387 6.9828 10.2491 8.16475C8.85954 
9.34669 7.70155 10.7363 6.77516 12.3335Z" fill="#CFEFFF"></path>
            </svg>
        </button>
        </div>
                    </div>
                </div>

                <div class="col d-flex flex-nowrap align-items-center">
                    <div class="search-container d-flex align-items-center px-2 position-relative">
                        <button class="search-and-filter-buttons">
                            <svg class="search-icon" width="44" height="44" viewBox="0 0 44 44" fill="none">
    
                             <path
                                    d="M21 29C25.4183 29 29 25.4183 29 21C29 16.5817 25.4183 13 21 13C16.5817 13 13 16.5817 13 21C13 25.4183 16.5817 29 21 29Z"
               
                     stroke="#ABB7C2" stroke-width="2" />
                                <path d="M31.0002 31L26.7002 26.7" stroke="#ABB7C2" stroke-width="2" />
                            </svg>           
             </button>
                        <input class="search poppins-regular flex-grow-1" type="text" placeholder="Search ..." id="searchInput">
                        <button class="search-clear-btn d-none" id="searchClearBtn" type="button" style="position: absolute;
right: 60px; z-index: 10; background: none; border: none; color: #ABB7C2; font-size: 18px; padding: 0; width: 20px; height: 20px; display: flex;
align-items: center; justify-content: center;">
                            ×
                        </button>
                        <button class="search-and-filter-buttons" id="filter-button">
                   
          <svg id="filter" width="44" height="44" viewBox="0 0 44 44">
                                <path d="M31 14H24" stroke="#ABB7C2" stroke-width="2" />
                                <path d="M20 14H13" stroke="#ABB7C2" stroke-width="2" />
          
                       <path d="M31 22H22" stroke="#ABB7C2" stroke-width="2" />
                                <path d="M18 22H13" stroke="#ABB7C2" stroke-width="2" />
                                <path d="M31 30H26" stroke="#ABB7C2" 
stroke-width="2" />
                                <path d="M22 30H13" stroke="#ABB7C2" stroke-width="2" />
                                <path d="M24 12V16" stroke="#ABB7C2" stroke-width="2" />
                         
        <path d="M18 20V24" stroke="#ABB7C2" stroke-width="2" />
                                <path d="M26 28V32" stroke="#ABB7C2" stroke-width="2" />
                            </svg>                       
 </button>
                    </div>
                    <button class="adminButton ms-2 me-2 px-3 py-1 d-none d-lg-flex" onclick="location.href='@Url.Action("AdminPage", "Admin")'" id="admin-view-button">view as Admin
                    
 </button>
                </div>

                <div class="col-auto flex-nowrap">
                    <div>
                        
 <img class="profile-icon d-none d-xl-block" src="~/imgs/B&W IAU Logo (Horizontal).png"
                            alt="IAU Logo">

                        <img class="profile-icon iau-logo d-sm-block d-xl-none" src="~/imgs/B&W IAU Logo.png"
                            alt="IAU Logo">
                    </div>
                </div>
        
     </div>
        </div>

        </header>
    @await Html.PartialAsync("_moblieMenu")
    

    <div id="filter-panel" class="filter-panel poppins-regular d-none">
        <div class="filter-column">
            <h3 id="filter-sections-heading">Sections</h3>
            <label><input type="checkbox" class="form-check-input" id="studentsFilter" value="Students"> <span id="filter-students">Students</span></label>
            <label><input type="checkbox" class="form-check-input" id="membersFilter" value="Members"> <span id="filter-members">Members</span></label>
            <label><input type="checkbox" class="form-check-input" id="enrolledFilter" value="Enrolled Programs"> <span id="filter-enrolled-programs">Enrolled Programs</span></label>
        </div>

        <div class="filter-column">
            <h3 id="filter-alphabetical-heading">Alphabetical filter</h3>
            <label><input type="radio" name="alpha" class="form-check-input" id="azFilter" value="A-Z"> <span id="filter-az">A-Z</span></label>
            <label><input type="radio" name="alpha" class="form-check-input" 
id="zaFilter" value="Z-A"> <span id="filter-za">Z-A</span></label>
        </div>

        <div class="filter-column">
            <h3 id="filter-issue-date-heading">Issue Date</h3>

            <label><input type="radio" name="dateOption" value="newest" class="form-check-input">
                <span id="filter-newest-oldest">Newest-Oldest</span></label><br>
            <label><input type="radio" name="dateOption" value="oldest" class="form-check-input">
                <span id="filter-oldest-newest">Oldest-Newest</span></label><br>

    
         <label><input type="radio" name="dateOption" id="specifyRange" value="range" class="form-check-input">
                <span id="filter-specify-range">Specify Range:</span></label><br>

            <div id="dateRangeFields" style="display: none;
margin-top: 10px;">
                <div>
                    <label for="fromDate" id="filter-from-label">From:</label>
                    <input class="form-control" type="date" id="fromDate">
                </div>
                <div>
       
             <label for="toDate" id="filter-to-label">To:</label>
                    <input class="form-control" type="date" id="toDate">
                </div>
            </div>
        </div>

        <div class="filter-column">
<<<<<<< HEAD
            <h3 id="filter-responsible-entity-heading">Department</h3>
      
       <select class="form-select" id="departmentFilter">
                <option value="">All Departments</option>
                <option value="Reg and Admission">Reg and Admission</option>
                <option value="CCSIT">CCSIT</option>
                <option value="Communication and tech">Communication and tech</option>
               
  <option value="Hospital">Hospital</option>
                <option value="Library">Library</option>
                <option value="Students Affairs">Students Affairs</option>
                <option value="Preparetory">Preparetory</option>
                <option value="Academic Affairs">Academic Affairs</option>
            </select>
=======
            <h3>Department</h3>
            <div class="multi-select-dropdown-container">
                <div class="multi-select-dropdown">
                    <div class="multi-select-button" id="departmentMultiSelectButton">
                        Select Departments <span class="caret">▼</span>
                    </div>
                    <div class="multi-select-dropdown-content" id="departmentDropdownContent">
                        <label><input type="checkbox" class="form-check-input department-option" value=""> All Departments</label>
                        <label><input type="checkbox" class="form-check-input department-option" value="Reg and Admission"> Reg and Admission</label>
                        <label><input type="checkbox" class="form-check-input department-option" value="CCSIT"> CCSIT</label>
                        <label><input type="checkbox" class="form-check-input department-option" value="Communication and tech"> Communication and tech</label>
                        <label><input type="checkbox" class="form-check-input department-option" value="Hospital"> Hospital</label>
                        <label><input type="checkbox" class="form-check-input department-option" value="Library"> Library</label>
                        <label><input type="checkbox" class="form-check-input department-option" value="Students Affairs"> Students Affairs</label>
                        <label><input type="checkbox" class="form-check-input department-option" value="Preparetory"> Preparetory</label>
                        <label><input type="checkbox" class="form-check-input department-option" value="Academic Affairs"> Academic Affairs</label>
                    </div>
                </div>
                <input type="hidden" id="departmentFilter" value="">
            </div>
>>>>>>> 2fe7e0e6
        </div>

      
   <div class="filter-column">
            <h3 id="filter-type-heading">Type</h3>
            <label><input type="checkbox" class="form-check-input" id="regulationsFilter" value="Regulation"> <span id="filter-regulations">Regulations</span></label>
            <label><input type="checkbox" class="form-check-input" id="guidelinesFilter" value="Guidelines"> <span id="filter-guidelines">Guidelines</span></label>
            <label><input type="checkbox" class="form-check-input" id="policiesFilter" value="Policies"> <span id="filter-policies">Policies</span></label>
            <div style="margin-top: 15px;
display: flex;">
                <button class="apply-btn" onclick="applyFilters()" id="filter-apply-btn">Apply</button>
                <button class="apply-btn" onclick="clearFilters()" style="background-color: #6c757d;
margin-left: 10px;">Clear</button>
            </div>
        </div>
    </div>

    <div class="navigation-bar d-none d-lg-flex">

        <div>
            <button class="bar-button" id="homeButton" data-id="homeButton" style="background-color: #2B334F;
border: none;" onclick="navigateToHome(this)">
                <div class="nav-icons svg-container">
                
                </div>
                <div style="display: flex;align-items: center;margin: 5px;">
                    <label class="poppins-regular" id="nav-home-label">Home</label>
       
         </div> 
            </button>

        </div>

        <div>
            <button class="bar-button" id="studentGuides" data-id="studentGuides" style="background-color:#01514F;" onclick="navigateToStudentGuides(this)">
                <div class="nav-icons svg-container">
             
        
                </div>
                <div class="nav-label">
                    <label class="poppins-regular" id="nav-student-guides-label">Student guides & templates</label>
                </div>
            </button>
        
    
        </div>

        <div>
            <button class="bar-button" id="studentRulesRegulations" data-id="studentRulesRegulations" style="background-color: #4D7160;" onclick="navigateToStudentRules(this)">
                <div class="nav-icons svg-container">
                    
            
     </div>

                <div class="nav-label">
                    <label class="poppins-regular" id="nav-student-rules-label">Student rules & regulations</label>
                </div>
            </button>

        </div>

        <div>
    <button class="bar-button" id="employeeRule" 
data-id="employeeRule" style="background-color: #4F1C34;" onclick="alter(this); location.href='@Url.Action("homePage", "Home", new { sections = "Members" })'">
        <div class="nav-icons svg-container">
            </div>
        <div class="nav-label">
            <label class="poppins-regular" id="nav-employee-rules-label">Employees’ rules & regulations</label>
        </div>
    </button>
</div>


        <div>
            <button class="bar-button" data-id="academicRulesRegulations" style="background-color: #94331C;" onclick="navigateToAcademicRules(this)">
                <div class="nav-icons svg-container">
                    
                </div>

                <div class="nav-label">
          
           <label class="poppins-regular" id="nav-academic-rules-label">Academic rules & regulations</label>
                </div>
            </button>


        </div>

        <div>
            <button class="bar-button" id="SavedRulesRegulations" data-id="SavedRulesRegulations" style="background-color: #2F3E5F;" onclick="alter(this);
filterSavedRecords()">
                <div class="nav-icons svg-container">
                    
                </div>

                <div class="nav-label">
                    <label class="poppins-regular" id="nav-saved-rules-label">Saved rules & regulations</label>
     
            </div>
            </button>



        </div>

        <div>
            <button class="bar-button" id="historyButton" data-id="historyButton" onclick="alter(this);
showallRecords()" style="background-color: #0F1734; font-size: 1.5em;" >
                <div class="nav-icons svg-container">
                    
                </div>

                <div class="nav-label">
                    <label class="poppins-regular" style="word-break: keep-all;" id="nav-history-label">History</label>
 
               </div>
            </button>


        </div>

    </div>



    <div class="container-fluid">
        <div class="row justify-content-center g-lg-4 g-md-3 g-sm-2 g-1" style="margin: 0px 40px;">

            @if (Model != null && Model.Any())
           
  {
                @foreach (var record in Model)
                {
<<<<<<< HEAD
                    <div class="col-auto medium-card">
                  
       <div class="card document-card">
=======
                    <!-- Dynamic card -->
                    <div class="col-auto medium-card" 
                         data-department="@record.Department" 
                         data-section="@record.Sections" 
                         data-type="@record.DocumentType" 
                         data-version-date="@record.VersionDate">
                        <div class="card document-card">
>>>>>>> 2fe7e0e6
                            <div class="bookmark" data-record-id="@record.Id" onclick="toggleBookmark(this)"></div>

                            <div class="document-icon" onclick="openPDFPreview()" title="Click to preview PDF">
                           
 </div>
                            <h2 class="card-title">@record.RegulationName</h2>
                            
                            <p class="card-text d-none">@record.RegulationName @record.Description</p>

                            <div class="info-footer">
      
                           <div class="action-buttons">
                                    <button class="action-btn" onclick="DownloadPdf(@record.Id)" title="Download">
                                  
       <i class="fas fa-download">
                                            <img src="~/svgs/cards/download-icon.svg" alt="Download" width="31" height="34" />
                                        </i>
   
                                  </button>
                                    <button class="action-btn" onclick="showRecordDetailsModal(@record.Id)" title="Information">
                            
             <i class="fas fa-info">
                                            <img src="~/svgs/cards/info-icon.svg" alt="Information" class="info-icon" width="31" height="33" />
                                    
     </i>
                                    </button>
                                    <button class="action-btn" onclick="ViewPdf(@record.Id)" title="Read">
                     
                    <img src="~/svgs/cards/book-icon.svg" alt="Book" width="32" height="34" />
                                    </button>
                                    <button class="action-btn" onclick="handleAction('chat')" id="card-chat-icon" 
title="Chat">
                                        <i class="fas fa-comments">
                                            <img src="~/svgs/cards/chat-icon.svg" alt="Chat" width="32" height="34" />
         
                                 </i>
                                    </button>
                                </div>
 
                            </div>
                        </div>
                    </div>
                }
            }
 
            else
            {
                <div class="col-12 text-center">
                    <div class="card">
               
         <div class="card-body">
                            <h3 id="no-records-heading">No records found</h3>
                            <p id="no-records-message">There are currently no rules and regulations available.</p>
                        </div>
 
                    </div>
                </div>
            }

        </div>
    </div>
 
    <div class="chatbot-container">
        <div class="chat-icon" id="chat-icon">
            <img src="~/svgs/chatbot/chatbot-large.svg" width="80" height="80" />
  
       </div>

        <div class="chat-box" id="chat-box">
            <div class="chat-header">
                <div class="chat-title">
                    <img src="~/svgs/chatbot/chatbot-header.svg" width="24" height="24" />
                    <span id="chatbot-name">Chat with Mr. Kabsa</span>
       
         </div>
                <button class="chat-close" id="chat-close">
                    <img src="~/svgs/chatbot/close-icon.svg" width="24" height="24" />
                </button>
            </div>

            <div class="chat-messages" id="chat-messages">
       
         <div class="message bot-message" id="chatbot-initial-message">Hi, how can I help you today?</div>
            </div>

            <div class="chat-input">
                <input type="text" id="message-input" placeholder="Type your message...">
                <button id="send-button">
                    
 <img src="~/svgs/chatbot/send-icon.svg" width="24" height="24" />
                </button>
            </div>
        </div>
    </div>

<div class="modal fade" id="recordDetailsModal" tabindex="-1" aria-labelledby="recordDetailsModalLabel" aria-hidden="true">
        <div class="modal-dialog modal-lg">
            <div class="modal-content">
            
     <div class="modal-header">
                    <h5 class="modal-title" id="modal-title-regulation-details">
                        Regulation Details
                    </h5>
                    <button type="button" class="btn-close" data-bs-dismiss="modal" aria-label="Close">
    
                     <img src="~/svgs/cards/close.svg" width="24" height="24" />
                    </button>
                </div>
                <div class="modal-body">
                    <div id="modalRecordDetails">
  
                       <div class="spinner-container">
                            <div class="spinner-border" role="status">
                   
              <span class="visually-hidden" id="modal-loading-spinner-text">Loading...</span>
                            </div>
                            <p class="mt-3" id="modal-loading-message">Loading record details...</p>
                        </div>
   
                     
                        </div>
                </div>

            
 </div>
        </div>
    </div><|MERGE_RESOLUTION|>--- conflicted
+++ resolved
@@ -156,22 +156,6 @@
         </div>
 
         <div class="filter-column">
-<<<<<<< HEAD
-            <h3 id="filter-responsible-entity-heading">Department</h3>
-      
-       <select class="form-select" id="departmentFilter">
-                <option value="">All Departments</option>
-                <option value="Reg and Admission">Reg and Admission</option>
-                <option value="CCSIT">CCSIT</option>
-                <option value="Communication and tech">Communication and tech</option>
-               
-  <option value="Hospital">Hospital</option>
-                <option value="Library">Library</option>
-                <option value="Students Affairs">Students Affairs</option>
-                <option value="Preparetory">Preparetory</option>
-                <option value="Academic Affairs">Academic Affairs</option>
-            </select>
-=======
             <h3>Department</h3>
             <div class="multi-select-dropdown-container">
                 <div class="multi-select-dropdown">
@@ -192,7 +176,6 @@
                 </div>
                 <input type="hidden" id="departmentFilter" value="">
             </div>
->>>>>>> 2fe7e0e6
         </div>
 
       
@@ -326,19 +309,13 @@
   {
                 @foreach (var record in Model)
                 {
-<<<<<<< HEAD
-                    <div class="col-auto medium-card">
-                  
-       <div class="card document-card">
-=======
-                    <!-- Dynamic card -->
                     <div class="col-auto medium-card" 
                          data-department="@record.Department" 
                          data-section="@record.Sections" 
                          data-type="@record.DocumentType" 
                          data-version-date="@record.VersionDate">
-                        <div class="card document-card">
->>>>>>> 2fe7e0e6
+                  
+       <div class="card document-card">
                             <div class="bookmark" data-record-id="@record.Id" onclick="toggleBookmark(this)"></div>
 
                             <div class="document-icon" onclick="openPDFPreview()" title="Click to preview PDF">
