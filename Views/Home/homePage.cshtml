@model List<dynamic>

@{
    ViewData["Title"] = "Home Page";
    Layout = "~/Views/Shared/_Layout.cshtml";
    @await Html.PartialAsync("_svgsTemplate")
}

@section Styles {
    <link rel="stylesheet" href="~/css/style.css">
    <link rel="stylesheet" href="~/css/homePage.css">
    <link rel="stylesheet" href="~/css/Homepage-DocCard.css">
    <link rel="stylesheet" href="~/css/_RecordDetails.css">
    <link rel="stylesheet" href="~/css/_rtl_Styles.css" />
    <link rel="stylesheet" href="~/css/multi-select-dropdown.css" />

}

@section Scripts {
    <script src="@Url.Content("https://cdn.jsdelivr.net/npm/fitty@2.3.6/dist/fitty.min.js")"></script>
    <script src="@Url.Content("~/js/card-animations.js")"></script>
    <script src="@Url.Content("~/lib/bootstrap/dist/js/bootstrap.js")"></script>
    <script src="@Url.Content("~/js/homePage.js")"></script>
    <script src="@Url.Content("~/js/moblieMenu.js")"></script>
    <script src="@Url.Content("~/js/recordDetailsModal.js")"></script>
    <script src="@Url.Content("~/js/multi-select-dropdown.js")"></script>
    <script src="@Url.Content("~/js/homePageFilters.js")"></script>
    <script src="@Url.Content("~/js/savedFunctions.js")"></script>
    <script src="@Url.Content("~/js/searchFunctionality.js")"></script>
}

<header class="menu">

    <div class="container-fluid h-100 bootstrap-wrapper">
        <div class="row align-items-center h-100 g-0">
            <div class="col-auto">
                <div class="d-flex align-items-center">

                    <button id="burgerBtn" class="navbar-toggler d-lg-none me-2" style="margin-left: 15px;"
                        type="button">
                        <img src="~/svgs/navigation/hamburger-menu.svg" alt="Menu" width="36" height="36" />
                    </button>

                    <div class="language-switcher-container">
                        <button id="language-toggle" class="language-toggle-btn">
                            <svg class="desktop-logo logo" width="33" height="33" viewBox="0 0 40 40" fill="none"
                                xmlns="http://www.w3.org/2000/svg">
                                <path d="M20.0002 39.1668C17.3807 39.1668 14.905 38.6637 12.5731 37.6575C10.2411 36.6512 8.20468 35.2776 6.4637 33.5366C4.72273 31.7957 3.34912 29.7592 2.34287 27.4272C1.33662 25.0953 0.833496 22.6196 0.833496 20.0002C0.833496 17.3488 1.33662 14.8651 2.34287 
12.5491C3.34912 10.2331 4.72273 8.20468 6.4637 6.4637C8.20468 4.72273 10.2411 3.34912 12.5731 2.34287C14.905 1.33662 17.3807 0.833496 20.0002 0.833496C22.6516 0.833496 25.1352 1.33662 27.4512 2.34287C29.7672 3.34912 31.7957 4.72273 33.5366 6.4637C35.2776 8.20468 36.6512 10.2331 37.6575 12.5491C38.6637 14.8651 39.1668 17.3488 39.1668 20.0002C39.1668 22.6196 38.6637 25.0953 37.6575 27.4272C36.6512 29.7592 35.2776 31.7957 33.5366 33.5366C31.7957 35.2776 29.7672 36.6512 27.4512 37.6575C25.1352 38.6637 22.6516 39.1668 20.0002 39.1668ZM20.0002 35.2377C20.8307 34.0877 21.5495 32.8897 22.1564 31.6439C22.7634 30.3981 23.2585 29.0724 23.6418 27.6668H16.3585C16.7418 29.0724 17.237 30.3981 17.8439 31.6439C18.4509 32.8897 19.1696 34.0877 20.0002 35.2377ZM15.0168 34.471C14.4418 33.4168 13.9387 32.3227 13.5075 31.1887C13.0762 30.0547 12.7168 28.8807 12.4293 27.6668H6.77516C7.70155 29.2641 8.85954 30.6536 10.2491 31.8356C11.6387 33.0175 13.2279 33.896 15.0168 34.471ZM24.9835 34.471C26.7724 33.896 
28.3616 33.0175 29.7512 31.8356C31.1408 30.6536 32.2988 29.2641 33.2252 27.6668H27.571C27.2835 28.8807 26.9241 30.0547 26.4929 31.1887C26.0616 32.3227 25.5585 33.4168 24.9835 34.471ZM5.146 23.8335H11.6627C11.5668 23.1946 11.495 22.5637 11.447 21.9408C11.3991 21.3179 11.3752 20.671 11.3752 20.0002C11.3752 19.3293 11.3991 18.6825 11.447 18.0595C11.495 17.4366 11.5668 16.8057 11.6627 16.1668H5.146C4.98627 16.8057 4.86648 17.4366 4.78662 18.0595C4.70676 18.6825 4.66683 19.3293 4.66683 20.0002C4.66683 20.671 4.70676 21.3179 4.78662 21.9408C4.86648 22.5637 4.98627 23.1946 5.146 23.8335ZM15.496 23.8335H24.5043C24.6002 23.1946 24.672 22.5637 24.72 21.9408C24.7679 21.3179 24.7918 20.671 24.7918 20.0002C24.7918 19.3293 24.7679 18.6825 24.72 18.0595C24.672 17.4366 24.6002 16.8057 24.5043 16.1668H15.496C15.4002 16.8057 15.3283 17.4366 15.2804 18.0595C15.2325 18.6825 15.2085 19.3293 15.2085 20.0002C15.2085 20.671 15.2325 21.3179 15.2804 21.9408C15.3283 22.5637 15.4002 23.1946 15.496 
23.8335ZM28.3377 23.8335H34.8543C35.0141 23.1946 35.1338 22.5637 35.2137 21.9408C35.2936 21.3179 35.3335 20.671 35.3335 20.0002C35.3335 19.3293 35.2936 18.6825 35.2137 18.0595C35.1338 17.4366 35.0141 16.8057 34.8543 16.1668H28.3377C28.4335 16.8057 28.5054 17.4366 28.5533 18.0595C28.6012 18.6825 28.6252 19.3293 28.6252 20.0002C28.6252 20.671 28.6012 21.3179 28.5533 21.9408C28.5054 22.5637 28.4335 23.1946 28.3377 23.8335ZM27.571 12.3335H33.2252C32.2988 10.7363 31.1408 9.34669 29.7512 8.16475C28.3616 6.9828 26.7724 6.10433 24.9835 5.52933C25.5585 6.5835 26.0616 7.67759 26.4929 8.81162C26.9241 9.94565 27.2835 11.1196 27.571 12.3335ZM16.3585 12.3335H23.6418C23.2585 10.9279 22.7634 9.60225 22.1564 8.35641C21.5495 7.11058 20.8307 5.91266 20.0002 4.76266C19.1696 5.91266 18.4509 7.11058 17.8439 8.35641C17.237 9.60225 16.7418 10.9279 16.3585 12.3335ZM6.77516 12.3335H12.4293C12.7168 11.1196 13.0762 9.94565 13.5075 8.81162C13.9387 7.67759 14.4418 6.5835 15.0168 5.52933C13.2279 6.10433 11.6387 6.9828 10.2491 8.16475C8.85954 
9.34669 7.70155 10.7363 6.77516 12.3335Z" fill="#CFEFFF"></path>
                            </svg>
                        </button>
                    </div>
                </div>
            </div>

            <div class="col d-flex flex-nowrap align-items-center">
                <div class="search-container d-flex align-items-center px-2 position-relative">
                    <button class="search-and-filter-buttons">
                        <svg class="search-icon" width="44" height="44" viewBox="0 0 44 44" fill="none">

                            <path
                                d="M21 29C25.4183 29 29 25.4183 29 21C29 16.5817 25.4183 13 21 13C16.5817 13 13 16.5817 13 21C13 25.4183 16.5817 29 21 29Z"
                                stroke="#ABB7C2" stroke-width="2" />
                            <path d="M31.0002 31L26.7002 26.7" stroke="#ABB7C2" stroke-width="2" />
                        </svg>
                    </button>
                    <input class="search poppins-regular flex-grow-1" type="text" placeholder="Search ..."
                        id="searchInput">
                    <button class="search-clear-btn d-none searchClearBtn" id="searchClearBtn" type="button">
                        ×
                    </button>
                    <button class="search-and-filter-buttons" id="filter-button">

                        <svg id="filter" width="44" height="44" viewBox="0 0 44 44">
                            <path d="M31 14H24" stroke="#ABB7C2" stroke-width="2" />
                            <path d="M20 14H13" stroke="#ABB7C2" stroke-width="2" />

                            <path d="M31 22H22" stroke="#ABB7C2" stroke-width="2" />
                            <path d="M18 22H13" stroke="#ABB7C2" stroke-width="2" />
                            <path d="M31 30H26" stroke="#ABB7C2" stroke-width="2" />
                            <path d="M22 30H13" stroke="#ABB7C2" stroke-width="2" />
                            <path d="M24 12V16" stroke="#ABB7C2" stroke-width="2" />

                            <path d="M18 20V24" stroke="#ABB7C2" stroke-width="2" />
                            <path d="M26 28V32" stroke="#ABB7C2" stroke-width="2" />
                        </svg>
                    </button>
                </div>
                @if (User.IsInRole("Admin"))
                {
                    <button class="adminButton ms-2 me-2 px-3 py-1 d-none d-lg-flex"
                        onclick="location.href='@Url.Action("AdminPage", "Admin")'" id="admin-view-button">view as Admin

                    </button>
                }
            </div>

            <div class="col-auto flex-nowrap">
                <div>

                    <img class="profile-icon d-none d-xl-block" src="~/imgs/B&W IAU Logo (Horizontal).png"
                        alt="IAU Logo">

                    <img class="profile-icon iau-logo d-sm-block d-xl-none" src="~/imgs/B&W IAU Logo.png"
                        alt="IAU Logo">
                </div>
            </div>

        </div>
    </div>

</header>
@await Html.PartialAsync("_moblieMenu")


<div id="filter-panel" class="filter-panel poppins-regular d-none">
    <div class="filter-column">
        <h3 id="filter-sections-heading">Sections</h3>
        <label><input type="checkbox" class="form-check-input" id="studentsFilter" value="Students"> <span
                id="filter-students">Students</span></label>
        <label><input type="checkbox" class="form-check-input" id="membersFilter" value="Members"> <span
                id="filter-members">Members</span></label>
        <label><input type="checkbox" class="form-check-input" id="enrolledFilter" value="Enrolled Programs"> <span
                id="filter-enrolled-programs">Enrolled Programs</span></label>
    </div>

    <div class="filter-column">
        <h3 id="filter-alphabetical-heading">Alphabetical filter</h3>
        <label><input type="radio" name="alpha" class="form-check-input" id="azFilter" value="A-Z"> <span
                id="filter-az">A-Z</span></label>
        <label><input type="radio" name="alpha" class="form-check-input" id="zaFilter" value="Z-A"> <span
                id="filter-za">Z-A</span></label>
    </div>

    <div class="filter-column">
        <h3 id="filter-issue-date-heading">Issue Date</h3>

        <label><input type="radio" name="dateOption" value="newest" class="form-check-input">
            <span id="filter-newest-oldest">Newest-Oldest</span></label><br>
        <label><input type="radio" name="dateOption" value="oldest" class="form-check-input">
            <span id="filter-oldest-newest">Oldest-Newest</span></label><br>


        <label><input type="radio" name="dateOption" id="specifyRange" value="range" class="form-check-input">
            <span id="filter-specify-range">Specify Range:</span></label><br>

        <div id="dateRangeFields" style="display: none;
margin-top: 10px;">
            <div>
                <label for="fromDate" id="filter-from-label">From:</label>
                <input class="form-control" type="date" id="fromDate">
            </div>
            <div>

                <label for="toDate" id="filter-to-label">To:</label>
                <input class="form-control" type="date" id="toDate">
            </div>
        </div>
    </div>

    <div class="filter-column">
        <h3>Department</h3>
        <div class="multi-select-dropdown-container">
            <div class="multi-select-dropdown">
                <div class="multi-select-button" id="departmentMultiSelectButton">
                    Select Departments <span class="caret">▼</span>
                </div>
                <div class="multi-select-dropdown-content" id="departmentDropdownContent">
                    <label><input type="checkbox" class="form-check-input department-option" value=""> All
                        Departments</label>
                    <label><input type="checkbox" class="form-check-input department-option" value="Reg and Admission">
                        Reg and Admission</label>
                    <label><input type="checkbox" class="form-check-input department-option" value="CCSIT">
                        CCSIT</label>
                    <label><input type="checkbox" class="form-check-input department-option"
                            value="Communication and tech"> Communication and tech</label>
                    <label><input type="checkbox" class="form-check-input department-option" value="Hospital">
                        Hospital</label>
                    <label><input type="checkbox" class="form-check-input department-option" value="Library">
                        Library</label>
                    <label><input type="checkbox" class="form-check-input department-option" value="Students Affairs">
                        Students Affairs</label>
                    <label><input type="checkbox" class="form-check-input department-option" value="Preparetory">
                        Preparetory</label>
                    <label><input type="checkbox" class="form-check-input department-option" value="Academic Affairs">
                        Academic Affairs</label>
                </div>
            </div>
            <input type="hidden" id="departmentFilter" value="">
        </div>
    </div>


    <div class="filter-column">
        <h3 id="filter-type-heading">Type</h3>
<<<<<<< HEAD


        <label><input type="checkbox" class="form-check-input" id="regulationsFilter"
                value="Student guides & templates"> <span id="nav-student-guides-label">Student guides &
                templates</span></label>

        <label><input type="checkbox" class="form-check-input" id="guidelinesFilter"
                value="Student rules & regulations"> <span id="nav-student-rules-label">Student rules &
                regulations</span></label>

        <label><input type="checkbox" class="form-check-input" id="policiesFilter"
                value="Employees’ rules & regulations"> <span id="nav-employee-rules-label">Employees’ rules &
                regulations</span></label>

        <label><input type="checkbox" class="form-check-input" id="academicFilter" value="Academic rules & regulations">
            <span id="nav-academic-rules-label"></span></label>


=======
        <label><input type="checkbox" class="form-check-input" id="regulationsFilter" value="Regulation"> <span
                id="filter-regulations">Regulations</span></label>
        <label><input type="checkbox" class="form-check-input" id="guidelinesFilter" value="Guidelines"> <span
                id="filter-guidelines">Guidelines</span></label>
        <label><input type="checkbox" class="form-check-input" id="policiesFilter" value="policy"> <span
                id="filter-policies">Policies</span></label>
>>>>>>> 181fe6cd
        <div style="margin-top: 15px;
display: flex;">
            <button type="button" class="apply-btn" onclick="applyFilters()" id="filter-apply-btn">Apply</button>
            <button type="button" class="apply-btn" onclick="clearFilters()" style="background-color: #6c757d;
margin-left: 10px;">Clear</button>
        </div>
    </div>
</div>

<div class="navigation-bar d-none d-lg-flex">

    <div>
        <button class="bar-button" id="homeButton" data-id="homeButton" style="background-color: #2B334F;
border: none;" onclick="navigateToHome(this)">
            <div class="nav-icons svg-container">

            </div>
            <div style="display: flex;align-items: center;margin: 5px;">
                <label class="poppins-regular" id="nav-home-label"></label>

            </div>
        </button>

    </div>

    <div>
        <button class="bar-button" id="studentGuides" data-id="studentGuides" style="background-color:#01514F;"
            onclick="navigateToStudentGuides(this)">
            <div class="nav-icons svg-container">


            </div>
            <div class="nav-label">
                <label class="poppins-regular" id="nav-student-guides-label1">Student guides & templates</label>
            </div>
        </button>


    </div>

    <div>
        <button class="bar-button" id="studentRulesRegulations" data-id="studentRulesRegulations"
            style="background-color: #4D7160;" onclick="navigateToStudentRules(this)">
            <div class="nav-icons svg-container">


            </div>

            <div class="nav-label">
                <label class="poppins-regular" id="nav-student-rules-label1">Student rules & regulations</label>
            </div>
        </button>

    </div>

    <div>
        <button class="bar-button" id="employeeRule" data-id="employeeRule" style="background-color: #4F1C34;"
            onclick="alter(this); navigateToEmployeeRules(this)">
            <div class="nav-icons svg-container">
            </div>
            <div class="nav-label">
                <label class="poppins-regular" id="nav-employee-rules-label1">Employees’ rules & regulations</label>
            </div>
        </button>
    </div>


    <div>
        <button class="bar-button" data-id="academicRulesRegulations" style="background-color: #94331C;"
            onclick="navigateToAcademicRules(this)">
            <div class="nav-icons svg-container">

            </div>

            <div class="nav-label">

                <label class="poppins-regular" id="nav-academic-rules-label1">Academic rules & regulations</label>
            </div>
        </button>


    </div>

    <div>
        <button class="bar-button" id="SavedRulesRegulations" data-id="SavedRulesRegulations"
            style="background-color: #2F3E5F;" onclick="alter(this); navigateToSaved(this)">
            <div class="nav-icons svg-container">

            </div>

            <div class="nav-label">
                <label class="poppins-regular" id="nav-saved-rules-label">Saved rules & regulations</label>

            </div>
        </button>



    </div>

        <div>
            <button class="bar-button" id="historyButton" data-id="historyButton" onclick="alter(this); navigateToHistory()" style="background-color: #0F1734; font-size: 1.5em;" >
                <div class="nav-icons svg-container">
                    
                </div>

            <div class="nav-label">
                <label class="poppins-regular" style="word-break: keep-all;" id="nav-history-label">History</label>

            </div>
        </button>


    </div>

</div>



<div class="container-fluid">
    <div class="row justify-content-center g-lg-4 g-md-3 g-sm-2 g-1" style="margin: 0px 40px;">

        @if (Model != null && Model.Any())

        {
            @foreach (var record in Model)
            {
                <!-- Dynamic card -->
                <div class="col-auto medium-card">
                    <div class="card document-card" data-title="@record.RegulationName" data-department="@record.Department"
                        data-section="@(record.Sections != null ? string.Join(",", record.Sections) : "")"
                        data-type="@record.DocumentType" data-version-date="@record.VersionDate">
                        <div class="bookmark" data-record-id="@record.Id" onclick="toggleBookmark(this)"></div>

                        <div class="document-icon" onclick="openPDFPreview()" title="Click to preview PDF">

                        </div>
                        <h2 class="card-title">@record.RegulationName</h2>

                        <p class="card-text d-none">@record.RegulationName @record.Description</p>

                        <div class="info-footer">

                            <div class="action-buttons">
                                <button class="action-btn" onclick="DownloadPdf(@record.Id)" title="Download">

                                    <i class="fas fa-download">
                                        <img src="~/svgs/cards/download-icon.svg" alt="Download" width="31" height="34" />
                                    </i>

                                </button>
                                <button class="action-btn" onclick="showRecordDetailsModal(@record.Id)" title="Information">

                                    <i class="fas fa-info">
                                        <img src="~/svgs/cards/info-icon.svg" alt="Information" class="info-icon" width="31"
                                            height="33" />

                                    </i>
                                </button>
                                <button class="action-btn" onclick="ViewPdf(@record.Id)" title="Read">

                                    <img src="~/svgs/cards/book-icon.svg" alt="Book" width="32" height="34" />
                                </button>
                                <button class="action-btn" onclick="handleAction('chat')" id="card-chat-icon" title="Chat">
                                    <i class="fas fa-comments">
                                        <img src="~/svgs/cards/chat-icon.svg" alt="Chat" width="32" height="34" />

                                    </i>
                                </button>
                            </div>
                        </div>
                    </div>
                </div>
            }
        }

        else
        {
            <div class="col-12 text-center">
                <div class="card">

                    <div class="card-body">
                        <h3 id="no-records-heading">No records found</h3>
                        <p id="no-records-message">There are currently no rules and regulations available.</p>
                    </div>

                </div>
            </div>
        }

    </div>
</div>

<div class="chatbot-container">
    <div class="chat-icon" id="chat-icon">
        <img src="~/svgs/chatbot/chatbot-large.svg" width="80" height="80" />

    </div>

    <div class="chat-box" id="chat-box">
        <div class="chat-header">
            <div class="chat-title">
                <img src="~/svgs/chatbot/chatbot-header.svg" width="24" height="24" />
                <span id="chatbot-name">Chat with Mr. Kabsa</span>

            </div>
            <button class="chat-close" id="chat-close">
                <img src="~/svgs/chatbot/close-icon.svg" width="24" height="24" />
            </button>
        </div>

        <div class="chat-messages" id="chat-messages">

            <div class="message bot-message" id="chatbot-initial-message">Hi, how can I help you today?</div>
        </div>

        <div class="chat-input">
            <input type="text" id="message-input" placeholder="Type your message...">
            <button id="send-button">

                <img src="~/svgs/chatbot/send-icon.svg" width="24" height="24" />
            </button>
        </div>
    </div>
</div>

<div class="modal fade" id="recordDetailsModal" tabindex="-1" aria-labelledby="recordDetailsModalLabel"
    aria-hidden="true">
    <div class="modal-dialog modal-lg">
        <div class="modal-content">

            <div class="modal-header">
                <h5 class="modal-title" id="modal-title-regulation-details">
                    Regulation Details
                </h5>
                <button type="button" class="btn-close" data-bs-dismiss="modal" aria-label="Close">

                    <img src="~/svgs/cards/close.svg" width="24" height="24" />
                </button>
            </div>
            <div class="modal-body">
                <div id="modalRecordDetails">

                    <div class="spinner-container">
                        <div class="spinner-border" role="status">

                            <span class="visually-hidden" id="modal-loading-spinner-text">Loading...</span>
                        </div>
                        <p class="mt-3" id="modal-loading-message">Loading record details...</p>
                    </div>


                </div>
            </div>


        </div>
    </div>
</div><|MERGE_RESOLUTION|>--- conflicted
+++ resolved
@@ -196,7 +196,6 @@
 
     <div class="filter-column">
         <h3 id="filter-type-heading">Type</h3>
-<<<<<<< HEAD
 
 
         <label><input type="checkbox" class="form-check-input" id="regulationsFilter"
@@ -215,14 +214,6 @@
             <span id="nav-academic-rules-label"></span></label>
 
 
-=======
-        <label><input type="checkbox" class="form-check-input" id="regulationsFilter" value="Regulation"> <span
-                id="filter-regulations">Regulations</span></label>
-        <label><input type="checkbox" class="form-check-input" id="guidelinesFilter" value="Guidelines"> <span
-                id="filter-guidelines">Guidelines</span></label>
-        <label><input type="checkbox" class="form-check-input" id="policiesFilter" value="policy"> <span
-                id="filter-policies">Policies</span></label>
->>>>>>> 181fe6cd
         <div style="margin-top: 15px;
 display: flex;">
             <button type="button" class="apply-btn" onclick="applyFilters()" id="filter-apply-btn">Apply</button>
