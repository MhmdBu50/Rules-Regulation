<!-- this is the home page, it is the main point of the website and that would the users will benefit of
it contains various things like search with filter and only for the admin, the view admin page will appear
there's a navigation bar and after that the rules and regualtions appears   -->
@model List<dynamic>

@{
    ViewData["Title"] = "Home Page"; // This is not directly displayed on the page, but used in browser tab.
    Layout = "~/Views/Shared/_Layout.cshtml";
    @await Html.PartialAsync("_svgsTemplate")
}

@section Styles {
    <link rel="stylesheet" href="~/css/style.css">
    <link rel="stylesheet" href="~/css/homePage.css">
<<<<<<< HEAD
    <link rel="stylesheet" href="~/css/HomePage-DocCard.css">
    <link rel="stylesheet" href="~/css/_RecordDetails.css">
    <link rel="stylesheet" href="~/css/_rtl_styles.css" />
=======
    <link rel="stylesheet" href="~/css/HomePage-docCard.css">
        <link rel="stylesheet" href="~/css/_RecordDetails.css">
        <link rel="stylesheet" href="~/css/_rtl_styles.css" />


>>>>>>> 4509fc7e
}

@section Scripts{
    <script src="@Url.Content("https://cdn.jsdelivr.net/npm/fitty@2.3.6/dist/fitty.min.js")"></script>
    <script src="@Url.Content("~/js/card-animations.js")"></script>
    <script src="@Url.Content("~/lib/bootstrap/dist/js/bootstrap.js")"></script>
    <script src="@Url.Content("~/js/HomePage.js")"></script>
    <script src="@Url.Content("~/js/moblieMenu.js")"></script>
<<<<<<< HEAD
    
    <script>
        function showRecordDetailsModal(recordId) {
            // Show toast notification
            if (typeof showToast === "function") {
                showToast("Showing information...");
            }
            
            // Show the modal
            const modal = new bootstrap.Modal(document.getElementById("recordDetailsModal"));
            const modalBody = document.getElementById("modalRecordDetails");
            
            // Reset modal content with loading spinner
            modalBody.innerHTML = `
                <div class="text-center">
                    <div class="spinner-border" role="status">
                        <span id="modal-loading-spinner-text" class="visually-hidden">Loading...</span> </div>
                    <p id="modal-loading-message" class="mt-2">Loading record details...</p> </div>
            `;
            modal.show();
            // Make AJAX call to get record details
            fetch("/Home/GetRecordDetails?id=" + recordId)
                .then(response => {
                    if (!response.ok) {
                        throw new Error("Failed to load record details");
                    }
                    return response.text();
                })
                .then(data => {
                    modalBody.innerHTML = data;
                })
                .catch(error => {
                    console.error("Error loading record details:", error);
                    modalBody.innerHTML = `
                        <div class="alert alert-danger" role="alert">
                            <h6 id="modal-error-heading">Error Loading Details</h6> <p id="modal-error-message">Sorry, we couldn't load the record details. Please try again later.</p> </div>
                    `;
                });
        }
    </script>
=======
    <script src="@Url.Content("~/js/recordDetailsModal.js")"></script>
    <script src="@Url.Content("~/js/homePageFilters.js")"></script>
    <script src="@Url.Content("~/js/searchFunctionality.js")"></script>
>>>>>>> 4509fc7e
}

<header class="menu">
    <div class="container-fluid h-100 bootstrap-wrapper">
        <div class="row align-items-center h-100 g-0">
            <div class="col-auto">
                <div class="d-flex align-items-center">
                    <button id="burgerBtn" class="navbar-toggler d-lg-none me-2" style="margin-left: 15px;" type="button">
                        <img src="~/svgs/navigation/hamburger-menu.svg" alt="Menu" width="36" height="36" />
                    </button>

                    <div class="language-switcher-container">
                        <button id="language-toggle" class="language-toggle-btn">
                            <svg class="desktop-logo logo" width="33" height="33" viewBox="0 0 40 40" fill="none" xmlns="http://www.w3.org/2000/svg">
                                <path d="M20.0002 39.1668C17.3807 39.1668 14.905 38.6637 12.5731 37.6575C10.2411 36.6512 8.20468 35.2776 6.4637 33.5366C4.72273 31.7957 3.34912 29.7592 2.34287 27.4272C1.33662 25.0953 0.833496 22.6196 0.833496 20.0002C0.833496 17.3488 1.33662 14.8651 2.34287 12.5491C3.34912 10.2331 4.72273 8.20468 6.4637 6.4637C8.20468 4.72273 10.2411 3.34912 12.5731 2.34287C14.905 1.33662 17.3807 0.833496 20.0002 0.833496C22.6516 0.833496 25.1352 1.33662 27.4512 2.34287C29.7672 3.34912 31.7957 4.72273 33.5366 6.4637C35.2776 8.20468 36.6512 10.2331 37.6575 12.5491C38.6637 14.8651 39.1668 17.3488 39.1668 20.0002C39.1668 22.6196 38.6637 25.0953 37.6575 27.4272C36.6512 29.7592 35.2776 31.7957 33.5366 33.5366C31.7957 35.2776 29.7672 36.6512 27.4512 37.6575C25.1352 38.6637 22.6516 39.1668 20.0002 39.1668ZM20.0002 35.2377C20.8307 34.0877 21.5495 32.8897 22.1564 31.6439C22.7634 30.3981 23.2585 29.0724 23.6418 27.6668H16.3585C16.7418 29.0724 17.237 30.3981 17.8439 31.6439C18.4509 32.8897 19.1696 34.0877 20.0002 35.2377ZM15.0168 34.471C14.4418 33.4168 13.9387 32.3227 13.5075 31.1887C13.0762 30.0547 12.7168 28.8807 12.4293 27.6668H6.77516C7.70155 29.2641 8.85954 30.6536 10.2491 31.8356C11.6387 33.0175 13.2279 33.896 15.0168 34.471ZM24.9835 34.471C26.7724 33.896 28.3616 33.0175 29.7512 31.8356C31.1408 30.6536 32.2988 29.2641 33.2252 27.6668H27.571C27.2835 28.8807 26.9241 30.0547 26.4929 31.1887C26.0616 32.3227 25.5585 33.4168 24.9835 34.471ZM5.146 23.8335H11.6627C11.5668 23.1946 11.495 22.5637 11.447 21.9408C11.3991 21.3179 11.3752 20.671 11.3752 20.0002C11.3752 19.3293 11.3991 18.6825 11.447 18.0595C11.495 17.4366 11.5668 16.8057 11.6627 16.1668H5.146C4.98627 16.8057 4.86648 17.4366 4.78662 18.0595C4.70676 18.6825 4.66683 19.3293 4.66683 20.0002C4.66683 20.671 4.70676 21.3179 4.78662 21.9408C4.86648 22.5637 4.98627 23.1946 5.146 23.8335ZM15.496 23.8335H24.5043C24.6002 23.1946 24.672 22.5637 24.72 21.9408C24.7679 21.3179 24.7918 20.671 24.7918 20.0002C24.7918 19.3293 24.7679 18.6825 24.72 18.0595C24.672 17.4366 24.6002 16.8057 24.5043 16.1668H15.496C15.4002 16.8057 15.3283 17.4366 15.2804 18.0595C15.2325 18.6825 15.2085 19.3293 15.2085 20.0002C15.2085 20.671 15.2325 21.3179 15.2804 21.9408C15.3283 22.5637 15.4002 23.1946 15.496 23.8335ZM28.3377 23.8335H34.8543C35.0141 23.1946 35.1338 22.5637 35.2137 21.9408C35.2936 21.3179 35.3335 20.671 35.3335 20.0002C35.3335 19.3293 35.2936 18.6825 35.2137 18.0595C35.1338 17.4366 35.0141 16.8057 34.8543 16.1668H28.3377C28.4335 16.8057 28.5054 17.4366 28.5533 18.0595C28.6012 18.6825 28.6252 19.3293 28.6252 20.0002C28.6252 20.671 28.6012 21.3179 28.5533 21.9408C28.5054 22.5637 28.4335 23.1946 28.3377 23.8335ZM27.571 12.3335H33.2252C32.2988 10.7363 31.1408 9.34669 29.7512 8.16475C28.3616 6.9828 26.7724 6.10433 24.9835 5.52933C25.5585 6.5835 26.0616 7.67759 26.4929 8.81162C26.9241 9.94565 27.2835 11.1196 27.571 12.3335ZM16.3585 12.3335H23.6418C23.2585 10.9279 22.7634 9.60225 22.1564 8.35641C21.5495 7.11058 20.8307 5.91266 20.0002 4.76266C19.1696 5.91266 18.4509 7.11058 17.8439 8.35641C17.237 9.60225 16.7418 10.9279 16.3585 12.3335ZM6.77516 12.3335H12.4293C12.7168 11.1196 13.0762 9.94565 13.5075 8.81162C13.9387 7.67759 14.4418 6.5835 15.0168 5.52933C13.2279 6.10433 11.6387 6.9828 10.2491 8.16475C8.85954 9.34669 7.70155 10.7363 6.77516 12.3335Z" fill="#CFEFFF"></path>
                            </svg>
                        </button>
                    </div>
                </div>
            </div>

<<<<<<< HEAD
            <div class="col d-flex flex-nowrap align-items-center">
                <div class="search-container d-flex align-items-center px-2">
                    <button class="search-and-filter-buttons">
                        <svg class="search-icon" width="44" height="44" viewBox="0 0 44 44" fill="none">
                            <path d="M21 29C25.4183 29 29 25.4183 29 21C29 16.5817 25.4183 13 21 13C16.5817 13 13 16.5817 13 21C13 25.4183 16.5817 29 21 29Z" stroke="#ABB7C2" stroke-width="2" />
                            <path d="M31.0002 31L26.7002 26.7" stroke="#ABB7C2" stroke-width="2" />
                        </svg>            
                    </button>
                    <input id="search-input" class="search poppins-regular flex-grow-1" type="text" placeholder="Search ..."> <button class="search-and-filter-buttons" id="filter-button">
                        <svg id="filter" width="44" height="44" viewBox="0 0 44 44">
                            <path d="M31 14H24" stroke="#ABB7C2" stroke-width="2" />
                            <path d="M20 14H13" stroke="#ABB7C2" stroke-width="2" />
                            <path d="M31 22H22" stroke="#ABB7C2" stroke-width="2" />
                            <path d="M18 22H13" stroke="#ABB7C2" stroke-width="2" />
                            <path d="M31 30H26" stroke="#ABB7C2" stroke-width="2" />           
                            <path d="M22 30H13" stroke="#ABB7C2" stroke-width="2" />
                            <path d="M24 12V16" stroke="#ABB7C2" stroke-width="2" />
                            <path d="M18 20V24" stroke="#ABB7C2" stroke-width="2" />
                            <path d="M26 28V32" stroke="#ABB7C2" stroke-width="2" />
                        </svg>                        
=======
                <!-- Middle Section - Search -->
                <div class="col d-flex flex-nowrap align-items-center">
                    <div class="search-container d-flex align-items-center px-2 position-relative">
                        <button class="search-and-filter-buttons">
                            <svg class="search-icon" width="44" height="44" viewBox="0 0 44 44" fill="none">
                                <path
                                    d="M21 29C25.4183 29 29 25.4183 29 21C29 16.5817 25.4183 13 21 13C16.5817 13 13 16.5817 13 21C13 25.4183 16.5817 29 21 29Z"
                                    stroke="#ABB7C2" stroke-width="2" />
                                <path d="M31.0002 31L26.7002 26.7" stroke="#ABB7C2" stroke-width="2" />
                            </svg>                        </button>
                        <input class="search poppins-regular flex-grow-1" type="text" placeholder="Search ..." id="searchInput">
                        <button class="search-clear-btn d-none" id="searchClearBtn" type="button" style="position: absolute; right: 60px; z-index: 10; background: none; border: none; color: #ABB7C2; font-size: 18px; padding: 0; width: 20px; height: 20px; display: flex; align-items: center; justify-content: center;">
                            ×
                        </button>
                        <button class="search-and-filter-buttons" id="filter-button">
                            <svg id="filter" width="44" height="44" viewBox="0 0 44 44">
                                <path d="M31 14H24" stroke="#ABB7C2" stroke-width="2" />
                                <path d="M20 14H13" stroke="#ABB7C2" stroke-width="2" />
                                <path d="M31 22H22" stroke="#ABB7C2" stroke-width="2" />
                                <path d="M18 22H13" stroke="#ABB7C2" stroke-width="2" />
                                <path d="M31 30H26" stroke="#ABB7C2" stroke-width="2" />
                                <path d="M22 30H13" stroke="#ABB7C2" stroke-width="2" />
                                <path d="M24 12V16" stroke="#ABB7C2" stroke-width="2" />
                                <path d="M18 20V24" stroke="#ABB7C2" stroke-width="2" />
                                <path d="M26 28V32" stroke="#ABB7C2" stroke-width="2" />
                            </svg>                        </button>
                    </div>
                    <!-- Admin button (visible only for permited users) -->
                    <button class="adminButton ms-2 px-3 py-1 d-none d-lg-flex" onclick="location.href='@Url.Action("AdminPage", "Admin")'">view as Admin
>>>>>>> 4509fc7e
                    </button>
                </div>
                <button id="admin-view-button" class="adminButton ms-2 px-3 py-1 d-none d-lg-flex" onclick="location.href='@Url.Action("AdminPage", "Admin")'">view as Admin</button> </div>

            <div class="col-auto flex-nowrap">
                <div>
                    <img class="profile-icon d-none d-xl-block" src="~/imgs/B&W IAU Logo (Horizontal).png" alt="IAU Logo">
                    <img class="profile-icon iau-logo d-sm-block d-xl-none" src="~/imgs/B&W IAU Logo.png" alt="IAU Logo">
                </div>
            </div>
        </div>
    </div>

    </header>
@await Html.PartialAsync("_moblieMenu")

<<<<<<< HEAD
=======
    <!--filter section-->
    <div id="filter-panel" class="filter-panel poppins-regular d-none">
        <div class="filter-column">
            <h3>Sections</h3>
            <label><input type="checkbox" class="form-check-input" id="studentsFilter" value="Students"> Students</label>
            <label><input type="checkbox" class="form-check-input" id="membersFilter" value="Members"> Members</label>
            <label><input type="checkbox" class="form-check-input" id="enrolledFilter" value="Enrolled Programs"> Enrolled Programs</label>
        </div>

        <div class="filter-column">
            <h3>Alphabetical filter</h3>
            <label><input type="radio" name="alpha" class="form-check-input" id="azFilter" value="A-Z"> A-Z</label>
            <label><input type="radio" name="alpha" class="form-check-input" id="zaFilter" value="Z-A"> Z-A</label>
        </div>

        <div class="filter-column">
            <h3>Issue Date</h3>
>>>>>>> 4509fc7e

<div id="filter-panel" class="filter-panel poppins-regular d-none">
    <div class="filter-column">
        <h3 id="filter-sections-heading">Sections</h3> <label><input type="checkbox" class="form-check-input"> <span id="filter-students">Students</span></label> <label><input type="checkbox" class="form-check-input"> <span id="filter-members">Members</span></label> <label><input type="checkbox" class="form-check-input"> <span id="filter-enrolled-programs">Enrolled Programes</span></label> </div>

    <div class="filter-column">
        <h3 id="filter-alphabetical-heading">Alphabetical filter</h3> <label><input type="radio" name="alpha" class="form-check-input"> <span id="filter-az">A-Z</span></label> <label><input type="radio" name="alpha" class="form-check-input"> <span id="filter-za">Z-A</span></label> </div>

    <div class="filter-column">
        <h3 id="filter-issue-date-heading">Issue Date</h3> <label><input type="radio" name="dateOption" value="newest" class="form-check-input"> <span id="filter-newest-oldest">Newest-Oldest</span></label><br> <label><input type="radio" name="dateOption" value="oldest" class="form-check-input"> <span id="filter-oldest-newest">Oldest-Newest</span></label><br> <label><input type="radio" name="dateOption" id="specifyRange" value="range" class="form-check-input"> <span id="filter-specify-range">Specify Range:</span></label><br> <div id="dateRangeFields" style="display: none; margin-top: 10px;">
            <div>
                <label for="fromDate" id="filter-from-label">From:</label> <input class="form-control" type="date" id="fromDate">
            </div>
            <div>
                <label for="toDate" id="filter-to-label">To:</label> <input class="form-control" type="date" id="toDate">
            </div>
        </div>
<<<<<<< HEAD
=======

        <div class="filter-column">
            <h3>Department</h3>
            <select class="form-select" id="departmentFilter">
                <option value="">All Departments</option>
                <option value="Reg and Admission">Reg and Admission</option>
                <option value="CCSIT">CCSIT</option>
                <option value="Communication and tech">Communication and tech</option>
                <option value="Hospital">Hospital</option>
                <option value="Library">Library</option>
                <option value="Students Affairs">Students Affairs</option>
                <option value="Preparetory">Preparetory</option>
                <option value="Academic Affairs">Academic Affairs</option>
            </select>
        </div>

        <div class="filter-column">
            <h3>Type</h3>
            <label><input type="checkbox" class="form-check-input" id="regulationsFilter" value="Regulation"> Regulations</label>
            <label><input type="checkbox" class="form-check-input" id="guidelinesFilter" value="Guidelines"> Guidelines</label>
            <label><input type="checkbox" class="form-check-input" id="policiesFilter" value="Policies"> Policies</label>
            <div style="margin-top: 15px;">
                <button class="apply-btn" onclick="applyFilters()">Apply</button>
                <button class="apply-btn" onclick="clearFilters()" style="background-color: #6c757d; margin-left: 10px;">Clear</button>
            </div>
        </div>
>>>>>>> 4509fc7e
    </div>

    <div class="filter-column">
        <h3 id="filter-responsible-entity-heading">Responsible Entity</h3> <label><input type="checkbox" class="form-check-input"> <span id="filter-univ-councils">University Councils</span></label> <label><input type="checkbox" class="form-check-input"> <span id="filter-univ-vps">University Vice Presidents</span></label> <label><input type="checkbox" class="form-check-input"> <span id="filter-deanships">Deanships</span></label> <label><input type="checkbox" class="form-check-input"> <span id="filter-other-entity">Other Responsible Entity</span></label> </div>

    <div class="filter-column">
        <h3 id="filter-type-heading">Type</h3> <label><input type="checkbox" class="form-check-input"> <span id="filter-regulations">Regulations</span></label> <label><input type="checkbox" class="form-check-input"> <span id="filter-guidelines">Guidelines</span></label> <label><input type="checkbox" class="form-check-input"> <span id="filter-policies">Policies</span></label> <button id="filter-apply-btn" class="apply-btn">Apply</button> </div>
</div>

<div class="navigation-bar d-none d-lg-flex">
    <div>
        <button class="bar-button" id="homeButton" data-id="homeButton" style="background-color: #2B334F; border: none;" onclick="alter(this); location.href='@Url.Action("homePage", "Home")'">
            <div class="nav-icons svg-container"></div>
            <div style="display: flex;align-items: center;margin: 5px;">
                <label id="nav-home-label" class="poppins-regular">Home</label> </div>  
        </button>
    </div>

    <div>
        <button class="bar-button" id="studentGuides" data-id="studentGuides" style="background-color:#01514F;" onclick="alter(this)">
            <div class="nav-icons svg-container"></div>
            <div class="nav-label">
                <label id="nav-student-guides-label" class="poppins-regular">Student guides & templates</label> </div>
        </button>
    </div>

    <div>
        <button class="bar-button" id="studentRulesRegulations" data-id="studentRulesRegulations" style="background-color: #4D7160;" onclick="alter(this)">
            <div class="nav-icons svg-container"></div>
            <div class="nav-label">
                <label id="nav-student-rules-label" class="poppins-regular">Student rules & regulations</label> </div>
        </button>
    </div>

    <div>
        <button class="bar-button" data-id="employeeRule"  style="background-color: #4F1C34;" onclick="alter(this)">
            <div class="nav-icons svg-container"></div>
            <div class="nav-label">
                <label id="nav-employee-rules-label" class="poppins-regular">Employees’ rules & regulations</label> </div>
        </button>
    </div>

    <div>
        <button class="bar-button" data-id="academicRulesRegulations" style="background-color: #94331C;" onclick="alter(this)">
            <div class="nav-icons svg-container"></div>
            <div class="nav-label">
                <label id="nav-academic-rules-label" class="poppins-regular">Academic rules & regulations</label> </div>
        </button>
    </div>

    <div>
        <button class="bar-button" id="SavedRulesRegulations" data-id="SavedRulesRegulations" style="background-color: #2F3E5F;" onclick="alter(this)">
            <div class="nav-icons svg-container"></div>
            <div class="nav-label">
                <label id="nav-saved-rules-label" class="poppins-regular">Saved rules & regulations</label> </div>
        </button>
    </div>

    <div>
        <button class="bar-button" id="historyButton" data-id="historyButton" onclick="alter(this)" style="background-color: #0F1734; font-size: 1.5em;" >
            <div class="nav-icons svg-container"></div>
            <div class="nav-label">
                <label id="nav-history-label" class="poppins-regular" style="word-break: keep-all;">History</label> </div>
        </button>
    </div>
</div>

<div class="container-fluid">
    <div class="row justify-content-center g-lg-4 g-md-3 g-sm-2 g-1" style="margin: 0px 40px;">

        @if (Model != null && Model.Any())
        {
            @foreach (var record in Model)
            {
                <div class="col-auto medium-card">
                    <div class="card document-card">
                        <div class="bookmark" onclick="toggleBookmark(this)"></div>

                        <div class="document-icon" onclick="openPDFPreview()" title="Click to preview PDF"></div>
                        
                        <h2 class="card-title">@record.RegulationName</h2>

                        <div class="info-footer">
                            <div class="action-buttons">
                                <button class="action-btn" onclick="DownloadPdf(@record.Id)" title="Download">
                                    <i class="fas fa-download">
                                        <img src="~/svgs/cards/download-icon.svg" alt="Download" width="31" height="34" />
                                    </i>
                                </button>
                                <button class="action-btn" onclick="showRecordDetailsModal(@record.Id)" title="Information">
                                    <i class="fas fa-info">
                                        <img src="~/svgs/cards/info-icon.svg" alt="Information" class="info-icon" width="31" height="33" />
                                    </i>
                                </button>
                                <button class="action-btn" onclick="ViewPdf(@record.Id)" title="Read">
                                    <img src="~/svgs/cards/book-icon.svg" alt="Book" width="32" height="34" />
                                </button>
                                <button class="action-btn" onclick="handleAction('chat')" id="card-chat-icon" title="Chat">
                                    <i class="fas fa-comments">
                                        <img src="~/svgs/cards/chat-icon.svg" alt="Chat" width="32" height="34" />
                                    </i>
                                </button>
                            </div>
                        </div>
                    </div>
                </div>
            }
        }
        else
        {
            <div class="col-12 text-center">
                <div class="card">
                    <div class="card-body">
                        <h3 id="no-records-heading">No records found</h3> <p id="no-records-message">There are currently no rules and regulations available.</p> </div>
                </div>
            </div>
        }
    </div>
</div>

<div class="chatbot-container">
    <div class="chat-icon" id="chat-icon">
        <img src="~/svgs/chatbot/chatbot-large.svg" width="80" height="80" />
    </div>

    <div class="chat-box" id="chat-box">
        <div class="chat-header">
            <div class="chat-title">
                <img src="~/svgs/chatbot/chatbot-header.svg" width="24" height="24" />
                <span id="chatbot-name">Chat with Mr. Kabsa</span> </div>
            <button class="chat-close" id="chat-close">
                <img src="~/svgs/chatbot/close-icon.svg" width="24" height="24" />
            </button>
        </div>

        <div class="chat-messages" id="chat-messages">
            <div id="chatbot-initial-message" class="message bot-message">Hi, how can I help you today?</div> </div>

        <div class="chat-input">
            <input type="text" id="message-input" placeholder="Type your message..."> <button id="send-button">
                <img src="~/svgs/chatbot/send-icon.svg" width="24" height="24" />
            </button>
        </div>
    </div>
</div>

<div class="modal fade" id="recordDetailsModal" tabindex="-1" aria-labelledby="recordDetailsModalLabel" aria-hidden="true">
    <div class="modal-dialog modal-lg">
        <div class="modal-content">
            <div class="modal-header">
                <h5 id="modal-title-regulation-details" class="modal-title" id="recordDetailsModalLabel">Regulation Details</h5> <button type="button" class="btn-close" data-bs-dismiss="modal" aria-label="Close">
                    <img src="~/svgs/cards/close.svg" width="24" height="24" />
                </button>
            </div>
            <div class="modal-body">
                <div id="modalRecordDetails">
                    <div class="spinner-container">
                        <div class="spinner-border" role="status">
                            <span id="modal-initial-loading-text" class="visually-hidden">Loading...</span> </div>
                        <p id="modal-initial-message" class="mt-3">Loading record details...</p> </div>
                    </div>
            </div>
        </div>
    </div><|MERGE_RESOLUTION|>--- conflicted
+++ resolved
@@ -12,17 +12,9 @@
 @section Styles {
     <link rel="stylesheet" href="~/css/style.css">
     <link rel="stylesheet" href="~/css/homePage.css">
-<<<<<<< HEAD
     <link rel="stylesheet" href="~/css/HomePage-DocCard.css">
     <link rel="stylesheet" href="~/css/_RecordDetails.css">
     <link rel="stylesheet" href="~/css/_rtl_styles.css" />
-=======
-    <link rel="stylesheet" href="~/css/HomePage-docCard.css">
-        <link rel="stylesheet" href="~/css/_RecordDetails.css">
-        <link rel="stylesheet" href="~/css/_rtl_styles.css" />
-
-
->>>>>>> 4509fc7e
 }
 
 @section Scripts{
@@ -31,7 +23,9 @@
     <script src="@Url.Content("~/lib/bootstrap/dist/js/bootstrap.js")"></script>
     <script src="@Url.Content("~/js/HomePage.js")"></script>
     <script src="@Url.Content("~/js/moblieMenu.js")"></script>
-<<<<<<< HEAD
+    <script src="@Url.Content("~/js/recordDetailsModal.js")"></script>
+    <script src="@Url.Content("~/js/homePageFilters.js")"></script>
+    <script src="@Url.Content("~/js/searchFunctionality.js")"></script>
     
     <script>
         function showRecordDetailsModal(recordId) {
@@ -72,11 +66,6 @@
                 });
         }
     </script>
-=======
-    <script src="@Url.Content("~/js/recordDetailsModal.js")"></script>
-    <script src="@Url.Content("~/js/homePageFilters.js")"></script>
-    <script src="@Url.Content("~/js/searchFunctionality.js")"></script>
->>>>>>> 4509fc7e
 }
 
 <header class="menu">
@@ -98,28 +87,6 @@
                 </div>
             </div>
 
-<<<<<<< HEAD
-            <div class="col d-flex flex-nowrap align-items-center">
-                <div class="search-container d-flex align-items-center px-2">
-                    <button class="search-and-filter-buttons">
-                        <svg class="search-icon" width="44" height="44" viewBox="0 0 44 44" fill="none">
-                            <path d="M21 29C25.4183 29 29 25.4183 29 21C29 16.5817 25.4183 13 21 13C16.5817 13 13 16.5817 13 21C13 25.4183 16.5817 29 21 29Z" stroke="#ABB7C2" stroke-width="2" />
-                            <path d="M31.0002 31L26.7002 26.7" stroke="#ABB7C2" stroke-width="2" />
-                        </svg>            
-                    </button>
-                    <input id="search-input" class="search poppins-regular flex-grow-1" type="text" placeholder="Search ..."> <button class="search-and-filter-buttons" id="filter-button">
-                        <svg id="filter" width="44" height="44" viewBox="0 0 44 44">
-                            <path d="M31 14H24" stroke="#ABB7C2" stroke-width="2" />
-                            <path d="M20 14H13" stroke="#ABB7C2" stroke-width="2" />
-                            <path d="M31 22H22" stroke="#ABB7C2" stroke-width="2" />
-                            <path d="M18 22H13" stroke="#ABB7C2" stroke-width="2" />
-                            <path d="M31 30H26" stroke="#ABB7C2" stroke-width="2" />           
-                            <path d="M22 30H13" stroke="#ABB7C2" stroke-width="2" />
-                            <path d="M24 12V16" stroke="#ABB7C2" stroke-width="2" />
-                            <path d="M18 20V24" stroke="#ABB7C2" stroke-width="2" />
-                            <path d="M26 28V32" stroke="#ABB7C2" stroke-width="2" />
-                        </svg>                        
-=======
                 <!-- Middle Section - Search -->
                 <div class="col d-flex flex-nowrap align-items-center">
                     <div class="search-container d-flex align-items-center px-2 position-relative">
@@ -149,7 +116,6 @@
                     </div>
                     <!-- Admin button (visible only for permited users) -->
                     <button class="adminButton ms-2 px-3 py-1 d-none d-lg-flex" onclick="location.href='@Url.Action("AdminPage", "Admin")'">view as Admin
->>>>>>> 4509fc7e
                     </button>
                 </div>
                 <button id="admin-view-button" class="adminButton ms-2 px-3 py-1 d-none d-lg-flex" onclick="location.href='@Url.Action("AdminPage", "Admin")'">view as Admin</button> </div>
@@ -166,8 +132,7 @@
     </header>
 @await Html.PartialAsync("_moblieMenu")
 
-<<<<<<< HEAD
-=======
+
     <!--filter section-->
     <div id="filter-panel" class="filter-panel poppins-regular d-none">
         <div class="filter-column">
@@ -183,17 +148,6 @@
             <label><input type="radio" name="alpha" class="form-check-input" id="zaFilter" value="Z-A"> Z-A</label>
         </div>
 
-        <div class="filter-column">
-            <h3>Issue Date</h3>
->>>>>>> 4509fc7e
-
-<div id="filter-panel" class="filter-panel poppins-regular d-none">
-    <div class="filter-column">
-        <h3 id="filter-sections-heading">Sections</h3> <label><input type="checkbox" class="form-check-input"> <span id="filter-students">Students</span></label> <label><input type="checkbox" class="form-check-input"> <span id="filter-members">Members</span></label> <label><input type="checkbox" class="form-check-input"> <span id="filter-enrolled-programs">Enrolled Programes</span></label> </div>
-
-    <div class="filter-column">
-        <h3 id="filter-alphabetical-heading">Alphabetical filter</h3> <label><input type="radio" name="alpha" class="form-check-input"> <span id="filter-az">A-Z</span></label> <label><input type="radio" name="alpha" class="form-check-input"> <span id="filter-za">Z-A</span></label> </div>
-
     <div class="filter-column">
         <h3 id="filter-issue-date-heading">Issue Date</h3> <label><input type="radio" name="dateOption" value="newest" class="form-check-input"> <span id="filter-newest-oldest">Newest-Oldest</span></label><br> <label><input type="radio" name="dateOption" value="oldest" class="form-check-input"> <span id="filter-oldest-newest">Oldest-Newest</span></label><br> <label><input type="radio" name="dateOption" id="specifyRange" value="range" class="form-check-input"> <span id="filter-specify-range">Specify Range:</span></label><br> <div id="dateRangeFields" style="display: none; margin-top: 10px;">
             <div>
@@ -203,8 +157,6 @@
                 <label for="toDate" id="filter-to-label">To:</label> <input class="form-control" type="date" id="toDate">
             </div>
         </div>
-<<<<<<< HEAD
-=======
 
         <div class="filter-column">
             <h3>Department</h3>
@@ -231,15 +183,7 @@
                 <button class="apply-btn" onclick="clearFilters()" style="background-color: #6c757d; margin-left: 10px;">Clear</button>
             </div>
         </div>
->>>>>>> 4509fc7e
-    </div>
-
-    <div class="filter-column">
-        <h3 id="filter-responsible-entity-heading">Responsible Entity</h3> <label><input type="checkbox" class="form-check-input"> <span id="filter-univ-councils">University Councils</span></label> <label><input type="checkbox" class="form-check-input"> <span id="filter-univ-vps">University Vice Presidents</span></label> <label><input type="checkbox" class="form-check-input"> <span id="filter-deanships">Deanships</span></label> <label><input type="checkbox" class="form-check-input"> <span id="filter-other-entity">Other Responsible Entity</span></label> </div>
-
-    <div class="filter-column">
-        <h3 id="filter-type-heading">Type</h3> <label><input type="checkbox" class="form-check-input"> <span id="filter-regulations">Regulations</span></label> <label><input type="checkbox" class="form-check-input"> <span id="filter-guidelines">Guidelines</span></label> <label><input type="checkbox" class="form-check-input"> <span id="filter-policies">Policies</span></label> <button id="filter-apply-btn" class="apply-btn">Apply</button> </div>
-</div>
+    </div>
 
 <div class="navigation-bar d-none d-lg-flex">
     <div>
